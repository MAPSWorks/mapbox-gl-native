--- conflicted
+++ resolved
@@ -9,11 +9,7 @@
         unsigned long long seconds = 0;
         // TODO: cache-control may contain other information as well:
         // http://www.w3.org/Protocols/rfc2616/rfc2616-sec14.html#sec14.9
-<<<<<<< HEAD
-        if (std::sscanf(value, "max-age=%llu", reinterpret_cast<unsigned long long *>(&seconds)) == 1) {
-=======
         if (std::sscanf(value, "max-age=%llu", &seconds) == 1) {
->>>>>>> 9038e963
             return std::chrono::duration_cast<std::chrono::seconds>(
                        std::chrono::system_clock::now().time_since_epoch()).count() +
                    seconds;
