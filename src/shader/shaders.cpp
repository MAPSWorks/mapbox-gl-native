--- conflicted
+++ resolved
@@ -29,12 +29,11 @@
        "#define root2 1.4142135623730951\n\nuniform sampler2D u_image;\nuniform vec2 u_tl;\nuniform vec2 u_br;\nuniform vec4 u_color;\n\nuniform vec2 pos;\nuniform float inbounds;\nuniform vec4 color;\n\nvoid main() {\n    vec2 pos = (gl_PointCoord * 2.0 - 1.0) * root2 / 2.0 + 0.5;\n\n    float inbounds = step(0.0, pos.x) * step(0.0, pos.y) *\n        (1.0 - step(1.0, pos.x)) * (1.0 - step(1.0, pos.y));\n\n    vec4 color = texture2D(u_image, mix(u_tl, u_br, pos)) * inbounds;\n\n    gl_FragColor = color * u_color;\n}\n",
    },
    {
-<<<<<<< HEAD
+       "uniform mat4 u_matrix;\n\nattribute vec2 a_pos;\n\nvarying vec2 v_pos;\n\nvoid main() {\n    gl_Position = u_matrix * vec4(a_pos, 0, 1);\n    v_pos = a_pos / 4096.0;\n}\n",
+       "uniform sampler2D u_image;\nuniform float u_opacity;\n\nvarying vec2 v_pos;\n\nvoid main() {\n    gl_FragColor = texture2D(u_image, v_pos) * u_opacity;\n}\n",
+   },
+   {
        "attribute vec2 a_pos;\n\nuniform mat4 u_matrix;\n\nvoid main() {\n    gl_Position = u_matrix * vec4(a_pos, 0, 1);\n}\n",
        "uniform vec4 u_color;\n\nvoid main() {\n    gl_FragColor = u_color;\n}\n",
-=======
-       "uniform mat4 u_matrix;\n\nattribute vec2 a_pos;\n\nvarying vec2 v_pos;\n\nvoid main() {\n    gl_Position = u_matrix * vec4(a_pos, 0, 1);\n    v_pos = a_pos / 4096.0;\n}\n",
-       "uniform sampler2D u_image;\nuniform float u_opacity;\n\nvarying vec2 v_pos;\n\nvoid main() {\n    gl_FragColor = texture2D(u_image, v_pos) * u_opacity;\n}\n",
->>>>>>> 0730ca64
    }
 };