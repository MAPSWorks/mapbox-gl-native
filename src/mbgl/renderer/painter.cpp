#include <mbgl/renderer/painter.hpp>
#include <mbgl/renderer/paint_parameters.hpp>
#include <mbgl/renderer/render_tile.hpp>

#include <mbgl/style/source.hpp>
#include <mbgl/style/source_impl.hpp>

#include <mbgl/platform/log.hpp>
#include <mbgl/gl/debugging.hpp>

#include <mbgl/style/style.hpp>
#include <mbgl/style/layer_impl.hpp>

#include <mbgl/style/layers/background_layer.hpp>
#include <mbgl/style/layers/custom_layer.hpp>
#include <mbgl/style/layers/custom_layer_impl.hpp>

#include <mbgl/sprite/sprite_atlas.hpp>
#include <mbgl/geometry/line_atlas.hpp>
#include <mbgl/geometry/glyph_atlas.hpp>

#include <mbgl/shader/shaders.hpp>

#include <mbgl/algorithm/generate_clip_ids.hpp>
#include <mbgl/algorithm/generate_clip_ids_impl.hpp>

#include <mbgl/util/constants.hpp>
#include <mbgl/util/mat3.hpp>
#include <mbgl/util/string.hpp>

#if defined(DEBUG)
#include <mbgl/util/stopwatch.hpp>
#endif

#include <cassert>
#include <algorithm>
#include <iostream>

namespace mbgl {

using namespace style;

Painter::Painter(const TransformState& state_,
                 gl::ObjectStore& store_)
    : state(state_), store(store_) {
    gl::debugging::enable();

    shaders = std::make_unique<Shaders>(store);
<<<<<<< HEAD
    overdrawShaders = std::make_unique<Shaders>(store, Shader::Overdraw);
=======
#if defined(DEBUG)
    overdrawShaders = std::make_unique<Shaders>(store, Shader::Overdraw);
#endif
>>>>>>> 03ebae0f

    // Reset GL values
    config.setDirty();
    config.reset();
}

Painter::~Painter() = default;

bool Painter::needsAnimation() const {
    return frameHistory.needsAnimation(util::DEFAULT_FADE_DURATION);
}

void Painter::setClipping(const ClipID& clip) {
    const GLint ref = (GLint)clip.reference.to_ulong();
    const GLuint mask = (GLuint)clip.mask.to_ulong();
    config.stencilFunc = { GL_EQUAL, ref, mask };
}

void Painter::render(const Style& style, const FrameData& frame_, SpriteAtlas& annotationSpriteAtlas) {
    frame = frame_;

    PaintParameters parameters {
<<<<<<< HEAD
        isOverdraw() ? *overdrawShaders : *shaders
=======
#if defined(DEBUG)
        isOverdraw() ? *overdrawShaders : *shaders
#else
        *shaders
#endif
>>>>>>> 03ebae0f
    };

    glyphAtlas = style.glyphAtlas.get();
    spriteAtlas = style.spriteAtlas.get();
    lineAtlas = style.lineAtlas.get();

    RenderData renderData = style.getRenderData(frame.debugOptions);
    const std::vector<RenderItem>& order = renderData.order;
    const std::set<Source*>& sources = renderData.sources;
    const Color& background = renderData.backgroundColor;

    // Update the default matrices to the current viewport dimensions.
    state.getProjMatrix(projMatrix);

    pixelsToGLUnits = {{ 2.0f  / state.getWidth(), -2.0f / state.getHeight() }};
    if (state.getViewportMode() == ViewportMode::FlippedY) {
        pixelsToGLUnits[1] *= -1;
    }

    frameHistory.record(frame.timePoint, state.getZoom(),
        frame.mapMode == MapMode::Continuous ? util::DEFAULT_FADE_DURATION : Milliseconds(0));

    // - UPLOAD PASS -------------------------------------------------------------------------------
    // Uploads all required buffers and images before we do any actual rendering.
    {
        MBGL_DEBUG_GROUP("upload");

        tileStencilBuffer.upload(store);
        rasterBoundsBuffer.upload(store);
        tileBorderBuffer.upload(store);
        spriteAtlas->upload(store, config, 0);
        lineAtlas->upload(store, config, 0);
        glyphAtlas->upload(store, config, 0);
        frameHistory.upload(store, config, 0);
        annotationSpriteAtlas.upload(store, config, 0);

        for (const auto& item : order) {
            if (item.bucket && item.bucket->needsUpload()) {
                item.bucket->upload(store, config);
            }
        }
    }

    // - CLEAR -------------------------------------------------------------------------------------
    // Renders the backdrop of the OpenGL view. This also paints in areas where we don't have any
    // tiles whatsoever.
    {
        MBGL_DEBUG_GROUP("clear");
        config.stencilFunc.reset();
        config.stencilTest = GL_TRUE;
        config.stencilMask = 0xFF;
        config.depthTest = GL_FALSE;
        config.depthMask = GL_TRUE;
        config.colorMask = { GL_TRUE, GL_TRUE, GL_TRUE, GL_TRUE };

        if (isOverdraw()) {
            config.blend = GL_TRUE;
            config.blendFunc = { GL_CONSTANT_COLOR, GL_ONE };
            const float overdraw = 1.0f / 8.0f;
            config.blendColor = { overdraw, overdraw, overdraw, 0.0f };
            config.clearColor = Color::black();
        } else {
            config.clearColor = background;
        }
        config.clearStencil = 0;
        config.clearDepth = 1;
        MBGL_CHECK_ERROR(glClear(GL_COLOR_BUFFER_BIT | GL_STENCIL_BUFFER_BIT | GL_DEPTH_BUFFER_BIT));
    }

    // - CLIPPING MASKS ----------------------------------------------------------------------------
    // Draws the clipping masks to the stencil buffer.
    {
        MBGL_DEBUG_GROUP("clip");

        // Update all clipping IDs.
        algorithm::ClipIDGenerator generator;
        for (const auto& source : sources) {
            source->baseImpl->startRender(generator, projMatrix, state);
        }

        drawClippingMasks(parameters, generator.getStencils());
    }

#if defined(DEBUG)
    if (frame.debugOptions & MapDebugOptions::StencilClip) {
        renderClipMasks();
        return;
    }
#endif

    // Actually render the layers
    if (debug::renderTree) { Log::Info(Event::Render, "{"); indent++; }

    // TODO: Correctly compute the number of layers recursively beforehand.
    depthRangeSize = 1 - (order.size() + 2) * numSublayers * depthEpsilon;

    // - OPAQUE PASS -------------------------------------------------------------------------------
    // Render everything top-to-bottom by using reverse iterators. Render opaque objects first.
    renderPass(parameters,
               RenderPass::Opaque,
               order.rbegin(), order.rend(),
               0, 1);

    // - TRANSLUCENT PASS --------------------------------------------------------------------------
    // Make a second pass, rendering translucent objects. This time, we render bottom-to-top.
    renderPass(parameters,
               RenderPass::Translucent,
               order.begin(), order.end(),
               static_cast<GLsizei>(order.size()) - 1, -1);

    if (debug::renderTree) { Log::Info(Event::Render, "}"); indent--; }

    // - DEBUG PASS --------------------------------------------------------------------------------
    // Renders debug overlays.
    {
        MBGL_DEBUG_GROUP("debug");

        // Finalize the rendering, e.g. by calling debug render calls per tile.
        // This guarantees that we have at least one function per tile called.
        // When only rendering layers via the stylesheet, it's possible that we don't
        // ever visit a tile during rendering.
        for (const auto& source : sources) {
            source->baseImpl->finishRender(*this);
        }
    }

    // TODO: Find a better way to unbind VAOs after we're done with them without introducing
    // unnecessary bind(0)/bind(N) sequences.
    {
        MBGL_DEBUG_GROUP("cleanup");

        config.activeTexture = 1;
        config.texture[1] = 0;
        config.activeTexture = 0;
        config.texture[0] = 0;

        MBGL_CHECK_ERROR(VertexArrayObject::Unbind());
    }

    if (frame.contextMode == GLContextMode::Shared) {
        config.setDirty();
    }
}

template <class Iterator>
void Painter::renderPass(PaintParameters& parameters,
                         RenderPass pass_,
                         Iterator it, Iterator end,
                         GLsizei i, int8_t increment) {
    pass = pass_;

    MBGL_DEBUG_GROUP(pass == RenderPass::Opaque ? "opaque" : "translucent");

    if (debug::renderTree) {
        Log::Info(Event::Render, "%*s%s {", indent++ * 4, "",
                  pass == RenderPass::Opaque ? "opaque" : "translucent");
    }

    for (; it != end; ++it, i += increment) {
        currentLayer = i;

        const auto& item = *it;
        const Layer& layer = item.layer;

        if (!layer.baseImpl->hasRenderPass(pass))
            continue;

        if (isOverdraw()) {
            config.blend = GL_TRUE;
        } else if (pass == RenderPass::Translucent) {
            config.blendFunc.reset();
            config.blend = GL_TRUE;
        } else {
            config.blend = GL_FALSE;
        }

        config.colorMask = { GL_TRUE, GL_TRUE, GL_TRUE, GL_TRUE };
        config.stencilMask = 0x0;

        if (layer.is<BackgroundLayer>()) {
            MBGL_DEBUG_GROUP("background");
            renderBackground(parameters, *layer.as<BackgroundLayer>());
        } else if (layer.is<CustomLayer>()) {
            MBGL_DEBUG_GROUP(layer.baseImpl->id + " - custom");
            VertexArrayObject::Unbind();
            layer.as<CustomLayer>()->impl->render(state);
            config.setDirty();
        } else {
            MBGL_DEBUG_GROUP(layer.baseImpl->id + " - " + util::toString(item.tile->id));
            if (item.bucket->needsClipping()) {
                setClipping(item.tile->clip);
            }
            item.bucket->render(*this, parameters, layer, *item.tile);
        }
    }

    if (debug::renderTree) {
        Log::Info(Event::Render, "%*s%s", --indent * 4, "", "}");
    }
}

void Painter::setDepthSublayer(int n) {
    float nearDepth = ((1 + currentLayer) * numSublayers + n) * depthEpsilon;
    float farDepth = nearDepth + depthRangeSize;
    config.depthRange = { nearDepth, farDepth };
}

} // namespace mbgl<|MERGE_RESOLUTION|>--- conflicted
+++ resolved
@@ -46,13 +46,9 @@
     gl::debugging::enable();
 
     shaders = std::make_unique<Shaders>(store);
-<<<<<<< HEAD
+#if defined(DEBUG)
     overdrawShaders = std::make_unique<Shaders>(store, Shader::Overdraw);
-=======
-#if defined(DEBUG)
-    overdrawShaders = std::make_unique<Shaders>(store, Shader::Overdraw);
-#endif
->>>>>>> 03ebae0f
+#endif
 
     // Reset GL values
     config.setDirty();
@@ -75,15 +71,11 @@
     frame = frame_;
 
     PaintParameters parameters {
-<<<<<<< HEAD
-        isOverdraw() ? *overdrawShaders : *shaders
-=======
 #if defined(DEBUG)
         isOverdraw() ? *overdrawShaders : *shaders
 #else
         *shaders
 #endif
->>>>>>> 03ebae0f
     };
 
     glyphAtlas = style.glyphAtlas.get();
