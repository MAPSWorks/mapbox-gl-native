--- conflicted
+++ resolved
@@ -28,7 +28,17 @@
 # Package offline
 -keep class com.mapbox.mapboxsdk.offline.** { *; }
 
-<<<<<<< HEAD
+# Package style
+-keep class com.mapbox.mapboxsdk.style.layers.** { *; }
+-keep class com.mapbox.mapboxsdk.style.sources.** { *; }
+
+# Package telemetry
+-keep class com.mapbox.mapboxsdk.telemetry.** { *; }
+
+# Keep external project mapbox-java,
+# Needs to be removed after https://github.com/mapbox/mapbox-java/issues/178 is resolved
+-keep class com.mapbox.services.** { *; }
+
 # Gesture package
 -keep class almeros.android.multitouch.gesturedetectors.** { *; }
 -dontshrink
@@ -46,16 +56,4 @@
 -keepattributes InnerClasses
 
 -keep class com.mapzen.** { *; }
--keep class com.squareup.** { *; }
-=======
-# Package style
--keep class com.mapbox.mapboxsdk.style.layers.** { *; }
--keep class com.mapbox.mapboxsdk.style.sources.** { *; }
-
-# Package telemetry
--keep class com.mapbox.mapboxsdk.telemetry.** { *; }
-
-# Keep external project mapbox-java,
-# Needs to be removed after https://github.com/mapbox/mapbox-java/issues/178 is resolved
--keep class com.mapbox.services.** { *; }
->>>>>>> 0f4a1cd8
+-keep class com.squareup.** { *; }