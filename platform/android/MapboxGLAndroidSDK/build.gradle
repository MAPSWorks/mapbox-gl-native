--- conflicted
+++ resolved
@@ -72,11 +72,8 @@
         release {
             shrinkResources false
             jniDebuggable false
-<<<<<<< HEAD
             minifyEnabled false
             buildConfigField "String", "MAPBOX_EVENTS_USER_AGENT_BASE", new StringBuilder().append("\"").append("MapboxEventsAndroid/").append(project.VERSION_NAME).append("\"").toString()
-=======
->>>>>>> 8e31bd59
             consumerProguardFiles 'proguard-rules.pro'
         }
     }
