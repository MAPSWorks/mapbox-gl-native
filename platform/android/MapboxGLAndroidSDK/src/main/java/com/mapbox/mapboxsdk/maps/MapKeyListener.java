package com.mapbox.mapboxsdk.maps;

import android.graphics.PointF;
import android.os.Handler;
import android.os.Looper;
import android.support.annotation.NonNull;
import android.view.KeyEvent;
import android.view.MotionEvent;
import android.view.ViewConfiguration;

/**
 * Manages key events on a MapView.
 * <p>
 * <ul>
 * <li> Uses {@link Transform} to change the map state</li>
 * <li> Uses {@link UiSettings} to verify validity of user restricted movement.</li>
 * </ul>
 * <p>
 */
final class MapKeyListener {

  private final Transform transform;
  private final UiSettings uiSettings;
  private final MapGestureDetector mapGestureDetector;

  private TrackballLongPressTimeOut currentTrackballLongPressTimeOut;

  MapKeyListener(Transform transform, UiSettings uiSettings, MapGestureDetector mapGestureDetector) {
    this.transform = transform;
    this.uiSettings = uiSettings;
    this.mapGestureDetector = mapGestureDetector;
  }

  /**
   * Called when the user presses a key, alse called for repeated keys held down.
   *
   * @param keyCode the id of the pressed key
   * @param event   the related key event
   * @return true if the wevent is handled
   */
  boolean onKeyDown(int keyCode, @NonNull KeyEvent event) {
    // If the user has held the scroll key down for a while then accelerate
    // the scroll speed
    double scrollDist = event.getRepeatCount() >= 5 ? 50.0 : 10.0;

    // Check which key was pressed via hardware/real key code
    switch (keyCode) {
      // Tell the system to track these keys for long presses on
      // onKeyLongPress is fired
      case KeyEvent.KEYCODE_ENTER:
      case KeyEvent.KEYCODE_DPAD_CENTER:
        event.startTracking();
        return true;

      case KeyEvent.KEYCODE_DPAD_LEFT:
        if (!uiSettings.isScrollGesturesEnabled()) {
          return false;
        }

        // Cancel any animation
        transform.cancelTransitions();

        // Move left
        transform.moveBy(scrollDist, 0.0, 0 /*no animation*/);
        return true;

      case KeyEvent.KEYCODE_DPAD_RIGHT:
        if (!uiSettings.isScrollGesturesEnabled()) {
          return false;
        }

        // Cancel any animation
        transform.cancelTransitions();

        // Move right
        transform.moveBy(-scrollDist, 0.0, 0 /*no animation*/);
        return true;

      case KeyEvent.KEYCODE_DPAD_UP:
        if (!uiSettings.isScrollGesturesEnabled()) {
          return false;
        }

        // Cancel any animation
        transform.cancelTransitions();

        // Move up
        transform.moveBy(0.0, scrollDist, 0 /*no animation*/);
        return true;

      case KeyEvent.KEYCODE_DPAD_DOWN:
        if (!uiSettings.isScrollGesturesEnabled()) {
          return false;
        }

        // Cancel any animation
        transform.cancelTransitions();

        // Move down
        transform.moveBy(0.0, -scrollDist, 0 /*no animation*/);
        return true;

      default:
        // We are not interested in this key
        return false;
    }
  }

  /**
   * Called when the user long presses a key that is being tracked.
   *
   * @param keyCode the id of the long pressed key
   * @param event   the related key event
   * @return true if event is handled
   */
  boolean onKeyLongPress(int keyCode, KeyEvent event) {
    // Check which key was pressed via hardware/real key code
    switch (keyCode) {
      // Tell the system to track these keys for long presses on
      // onKeyLongPress is fired
      case KeyEvent.KEYCODE_ENTER:
      case KeyEvent.KEYCODE_DPAD_CENTER:
        if (!uiSettings.isZoomGesturesEnabled()) {
          return false;
        }

        // Zoom out
        PointF focalPoint = new PointF(uiSettings.getWidth() / 2, uiSettings.getHeight() / 2);
<<<<<<< HEAD
        transform.zoomOut(focalPoint);
=======
        mapGestureDetector.zoomOutAnimated(focalPoint, true);
>>>>>>> a45670cf
        return true;

      default:
        // We are not interested in this key
        return false;
    }
  }

  /**
   * Called when the user releases a key.
   *
   * @param keyCode the id of the released key
   * @param event   the related key event
   * @return true if the event is handled
   */
  boolean onKeyUp(int keyCode, KeyEvent event) {
    // Check if the key action was canceled (used for virtual keyboards)
    if (event.isCanceled()) {
      return false;
    }

    // Check which key was pressed via hardware/real key code
    // Note if keyboard does not have physical key (ie primary non-shifted
    // key) then it will not appear here
    // Must use the key character map as physical to character is not
    // fixed/guaranteed
    switch (keyCode) {
      case KeyEvent.KEYCODE_ENTER:
      case KeyEvent.KEYCODE_DPAD_CENTER:
        if (!uiSettings.isZoomGesturesEnabled()) {
          return false;
        }

        // Zoom in
        PointF focalPoint = new PointF(uiSettings.getWidth() / 2, uiSettings.getHeight() / 2);
<<<<<<< HEAD
        transform.zoomIn(focalPoint);
=======
        mapGestureDetector.zoomInAnimated(focalPoint, true);
>>>>>>> a45670cf
        return true;
    }

    // We are not interested in this key
    return false;
  }

  /**
   * Called for trackball events, all motions are relative in device specific units.
   *
   * @param event the related motion event
   * @return true if the event is handled
   */
  boolean onTrackballEvent(MotionEvent event) {
    // Choose the action
    switch (event.getActionMasked()) {
      // The trackball was rotated
      case MotionEvent.ACTION_MOVE:
        if (!uiSettings.isScrollGesturesEnabled()) {
          return false;
        }

        // Cancel any animation
        transform.cancelTransitions();

        // Scroll the map
        transform.moveBy(-10.0 * event.getX(), -10.0 * event.getY(), 0 /*no animation*/);
        return true;

      // Trackball was pushed in so start tracking and tell system we are
      // interested
      // We will then get the up action
      case MotionEvent.ACTION_DOWN:
        // Set up a delayed callback to check if trackball is still
        // After waiting the system long press time out
        if (currentTrackballLongPressTimeOut != null) {
          currentTrackballLongPressTimeOut.cancel();
          currentTrackballLongPressTimeOut = null;
        }
        currentTrackballLongPressTimeOut = new TrackballLongPressTimeOut();
        new Handler(Looper.getMainLooper()).postDelayed(currentTrackballLongPressTimeOut,
          ViewConfiguration.getLongPressTimeout());
        return true;

      // Trackball was released
      case MotionEvent.ACTION_UP:
        if (!uiSettings.isZoomGesturesEnabled()) {
          return false;
        }

        // Only handle if we have not already long pressed
        if (currentTrackballLongPressTimeOut != null) {
          // Zoom in
          PointF focalPoint = new PointF(uiSettings.getWidth() / 2, uiSettings.getHeight() / 2);
<<<<<<< HEAD
          transform.zoomIn(focalPoint);
=======
          mapGestureDetector.zoomInAnimated(focalPoint, true);
>>>>>>> a45670cf
        }
        return true;

      // Trackball was cancelled
      case MotionEvent.ACTION_CANCEL:
        if (currentTrackballLongPressTimeOut != null) {
          currentTrackballLongPressTimeOut.cancel();
          currentTrackballLongPressTimeOut = null;
        }
        return true;

      default:
        // We are not interested in this event
        return false;
    }
  }

  /**
   * This class implements the trackball long press time out callback
   */
  private class TrackballLongPressTimeOut implements Runnable {

    // Track if we have been cancelled
    private boolean cancelled;

    TrackballLongPressTimeOut() {
      cancelled = false;
    }

    // Cancel the timeout
    public void cancel() {
      cancelled = true;
    }

    // Called when long press time out expires
    @Override
    public void run() {
      // Check if the trackball is still pressed
      if (!cancelled) {
        // Zoom out
        PointF pointF = new PointF(uiSettings.getWidth() / 2, uiSettings.getHeight() / 2);
<<<<<<< HEAD
        transform.zoomOut(pointF);
=======
        mapGestureDetector.zoomOutAnimated(pointF, true);
>>>>>>> a45670cf

        // Ensure the up action is not run
        currentTrackballLongPressTimeOut = null;
      }
    }
  }
}<|MERGE_RESOLUTION|>--- conflicted
+++ resolved
@@ -126,11 +126,7 @@
 
         // Zoom out
         PointF focalPoint = new PointF(uiSettings.getWidth() / 2, uiSettings.getHeight() / 2);
-<<<<<<< HEAD
-        transform.zoomOut(focalPoint);
-=======
         mapGestureDetector.zoomOutAnimated(focalPoint, true);
->>>>>>> a45670cf
         return true;
 
       default:
@@ -166,11 +162,7 @@
 
         // Zoom in
         PointF focalPoint = new PointF(uiSettings.getWidth() / 2, uiSettings.getHeight() / 2);
-<<<<<<< HEAD
-        transform.zoomIn(focalPoint);
-=======
         mapGestureDetector.zoomInAnimated(focalPoint, true);
->>>>>>> a45670cf
         return true;
     }
 
@@ -225,11 +217,7 @@
         if (currentTrackballLongPressTimeOut != null) {
           // Zoom in
           PointF focalPoint = new PointF(uiSettings.getWidth() / 2, uiSettings.getHeight() / 2);
-<<<<<<< HEAD
-          transform.zoomIn(focalPoint);
-=======
           mapGestureDetector.zoomInAnimated(focalPoint, true);
->>>>>>> a45670cf
         }
         return true;
 
@@ -271,11 +259,7 @@
       if (!cancelled) {
         // Zoom out
         PointF pointF = new PointF(uiSettings.getWidth() / 2, uiSettings.getHeight() / 2);
-<<<<<<< HEAD
-        transform.zoomOut(pointF);
-=======
         mapGestureDetector.zoomOutAnimated(pointF, true);
->>>>>>> a45670cf
 
         // Ensure the up action is not run
         currentTrackballLongPressTimeOut = null;
