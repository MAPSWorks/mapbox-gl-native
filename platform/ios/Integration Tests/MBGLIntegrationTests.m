--- conflicted
+++ resolved
@@ -142,7 +142,6 @@
     XCTAssertNil(weakLayer);
 }
 
-<<<<<<< HEAD
 - (void)testOpenGLLayerDoesNotLeakWhenMapViewDeallocs {
     NSTimeInterval waitInterval = 0.02;
     __weak id weakLayer;
@@ -176,12 +175,6 @@
     XCTAssertNil(weakLayer);
 }
 
-
-
-
-
-=======
->>>>>>> fafedb61
 - (void)testOpenGLLayerDoesNotLeakWhenRemovedFromStyle {
     NSTimeInterval waitInterval = 0.02;
 
