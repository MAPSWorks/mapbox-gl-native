--- conflicted
+++ resolved
@@ -2,7 +2,6 @@
 
 Mapbox welcomes participation and contributions from everyone. Please read [CONTRIBUTING.md](../../CONTRIBUTING.md) to get started.
 
-<<<<<<< HEAD
 ## master
 
 ### Packaging
@@ -33,11 +32,10 @@
 
 * Added a Hebrew localization. ([#10967](https://github.com/mapbox/mapbox-gl-native/pull/10967))
 * Long-pressing the attribution button causes the SDK’s version number to be displayed in the action sheet that appears. ([#10650](https://github.com/mapbox/mapbox-gl-native/pull/10650))
-=======
+
 ## 3.7.5 - February 16, 2018
 
 * Fixed an issue where requesting location services permission would trigger an unrecoverable loop. ([#11229](https://github.com/mapbox/mapbox-gl-native/pull/11229))
->>>>>>> 9a30e252
 
 ## 3.7.4 - February 12, 2018
 
