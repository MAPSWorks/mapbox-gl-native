--- conflicted
+++ resolved
@@ -2,7 +2,6 @@
 
 Mapbox welcomes participation and contributions from everyone. Please read [CONTRIBUTING.md](../../CONTRIBUTING.md) to get started.
 
-<<<<<<< HEAD
 ## master
 
 * The previously-deprecated support for style classes has been removed. For interface compatibility, the API methods remain, but they are now non-functional.
@@ -37,7 +36,7 @@
 * Fixed a crash or console spew when MGLMapView is initialized with a frame smaller than 64 points wide by 64 points tall. ([#8562](https://github.com/mapbox/mapbox-gl-native/pull/8562))
 * The error passed into `-[MGLMapViewDelegate mapViewDidFailLoadingMap:withError:]` now includes a more specific description and failure reason. ([#8418](https://github.com/mapbox/mapbox-gl-native/pull/8418))
 * Fixed an issue rendering polylines that contain duplicate vertices. ([#8808](https://github.com/mapbox/mapbox-gl-native/pull/8808))
-=======
+
 ## 3.5.4 - May 9, 2017
 
 * Fixed an issue that caused view backed annotations to become detached from the map view during pan gestures combined with animations of annotation view size or when the annotation view had no size but contained subviews with a non-zero size. ([#8926](https://github.com/mapbox/mapbox-gl-native/pull/8926))
@@ -45,7 +44,6 @@
 ## 3.5.3 - May 2, 2017
 
 * Fixed an issue that prevented the attribution `UIAlertController` from showing in modal hierarchies. ([#8837](https://github.com/mapbox/mapbox-gl-native/pull/8837))
->>>>>>> db7bb509
 
 ## 3.5.2 - April 7, 2017
 
