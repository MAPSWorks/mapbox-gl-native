--- conflicted
+++ resolved
@@ -2,20 +2,18 @@
 
 Mapbox welcomes participation and contributions from everyone. Please read [CONTRIBUTING.md](../../CONTRIBUTING.md) to get started.
 
-<<<<<<< HEAD
 ## master
 
 ### Packaging
 
 * The minimum deployment target for this SDK is now iOS 9.0. ([#11776](https://github.com/mapbox/mapbox-gl-native/pull/11776))
-=======
+
 ## 4.0.1 - May 14, 2018
 
 ### Packaging
 
 * Re-added support for 32-bit simulators (i386) to work around an issue in CocoaPods. ([#11891](https://github.com/mapbox/mapbox-gl-native/pull/11891))
 * Added a Korean localization. ([#11792](https://github.com/mapbox/mapbox-gl-native/pull/11792))
->>>>>>> 146057ad
 
 ### Style layers
 
@@ -37,14 +35,6 @@
 * If English is the first language listed in the user’s Preferred Languages setting, `-[MGLStyle localizeLabelsIntoLocale:]` no longer prioritizes other languages over English. ([#11907](https://github.com/mapbox/mapbox-gl-native/pull/11907))
 * Fixed an issue where `-[MGLMapView metersPerPixelAtLatitude:]` was removed, but not marked as unavailable. ([#11765](https://github.com/mapbox/mapbox-gl-native/pull/11765))
 * Reduced per-frame render CPU time. ([#11811](https://github.com/mapbox/mapbox-gl-native/issues/11811))
-
-## 3.7.8 - May 7, 2018
-
-* Improved compatibility with Mapbox China APIs. ([#11845](https://github.com/mapbox/mapbox-gl-native/pull/11845))
-
-## 3.7.7 - May 3, 2018
-
-* Fixed a crash when removing an `MGLOfflinePack`. ([#11821](https://github.com/mapbox/mapbox-gl-native/issues/11821))
 
 ## 3.7.8 - May 7, 2018
 
