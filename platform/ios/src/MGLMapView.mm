#import "MGLMapView_Private.h"

#include <mbgl/platform/log.hpp>
#include <mbgl/gl/extension.hpp>

#import <GLKit/GLKit.h>
#import <OpenGLES/EAGL.h>

#include <mbgl/mbgl.hpp>
#include <mbgl/annotation/annotation.hpp>
#include <mbgl/sprite/sprite_image.hpp>
#include <mbgl/map/camera.hpp>
#include <mbgl/map/mode.hpp>
#include <mbgl/platform/platform.hpp>
#include <mbgl/platform/darwin/reachability.h>
#include <mbgl/platform/default/thread_pool.hpp>
#include <mbgl/storage/default_file_source.hpp>
#include <mbgl/storage/network_status.hpp>
#include <mbgl/style/transition_options.hpp>
#include <mbgl/style/layers/custom_layer.hpp>
#include <mbgl/math/wrap.hpp>
#include <mbgl/util/geo.hpp>
#include <mbgl/util/constants.hpp>
#include <mbgl/util/image.hpp>
#include <mbgl/util/projection.hpp>
#include <mbgl/util/default_styles.hpp>
#include <mbgl/util/chrono.hpp>
#import <mbgl/util/run_loop.hpp>

#import "Mapbox.h"
#import "MGLFeature_Private.h"
#import "MGLGeometry_Private.h"
#import "MGLMultiPoint_Private.h"
#import "MGLOfflineStorage_Private.h"

#import "NSBundle+MGLAdditions.h"
#import "NSDate+MGLAdditions.h"
#import "NSString+MGLAdditions.h"
#import "NSProcessInfo+MGLAdditions.h"
#import "NSException+MGLAdditions.h"
#import "NSURL+MGLAdditions.h"
#import "UIImage+MGLAdditions.h"

#import "MGLFaux3DUserLocationAnnotationView.h"
#import "MGLUserLocationAnnotationView.h"
#import "MGLUserLocationAnnotationView_Private.h"
#import "MGLUserLocation_Private.h"
#import "MGLAnnotationImage_Private.h"
#import "MGLAnnotationView_Private.h"
#import "MGLStyle_Private.h"
#import "MGLStyleLayer_Private.h"
#import "MGLMapboxEvents.h"
#import "MGLCompactCalloutView.h"
#import "MGLAnnotationContainerView.h"
#import "MGLAnnotationContainerView_Private.h"

#include <algorithm>
#include <cstdlib>
#include <map>
#include <unordered_set>

class MBGLView;
class MGLAnnotationContext;

const CGFloat MGLMapViewDecelerationRateNormal = UIScrollViewDecelerationRateNormal;
const CGFloat MGLMapViewDecelerationRateFast = UIScrollViewDecelerationRateFast;
const CGFloat MGLMapViewDecelerationRateImmediate = 0.0;

/// Indicates the manner in which the map view is tracking the user location.
typedef NS_ENUM(NSUInteger, MGLUserTrackingState) {
    /// The map view is not yet tracking the user location.
    MGLUserTrackingStatePossible = 0,
    /// The map view has begun to move to the first reported user location.
    MGLUserTrackingStateBegan,
    /// The map view has finished moving to the first reported user location.
    MGLUserTrackingStateChanged,
};

const NSTimeInterval MGLAnimationDuration = 0.3;

/// Duration of an animation due to a user location update, typically chosen to
/// match a typical interval between user location updates.
const NSTimeInterval MGLUserLocationAnimationDuration = 1.0;

/// Distance between the map view’s edge and that of the user location
/// annotation view.
const UIEdgeInsets MGLUserLocationAnnotationViewInset = UIEdgeInsetsMake(50, 0, 50, 0);

const CGSize MGLAnnotationUpdateViewportOutset = {150, 150};
const CGFloat MGLMinimumZoom = 3;

/// Minimum initial zoom level when entering user tracking mode.
const double MGLMinimumZoomLevelForUserTracking = 10.5;

/// Initial zoom level when entering user tracking mode from a low zoom level.
const double MGLDefaultZoomLevelForUserTracking = 14.0;

const NSUInteger MGLTargetFrameInterval = 1;  //Target FPS will be 60 divided by this value

/// Tolerance for snapping to true north, measured in degrees in either direction.
const CLLocationDirection MGLToleranceForSnappingToNorth = 7;

/// Reuse identifier and file name of the default point annotation image.
static NSString * const MGLDefaultStyleMarkerSymbolName = @"default_marker";

/// Reuse identifier and file name of the invisible point annotation image used
/// by annotations that are visually backed by MGLAnnotationView objects
static NSString * const MGLInvisibleStyleMarkerSymbolName = @"invisible_marker";

/// Prefix that denotes a sprite installed by MGLMapView, to avoid collisions
/// with style-defined sprites.
NSString *const MGLAnnotationSpritePrefix = @"com.mapbox.sprites.";

/// Slop area around the hit testing point, allowing for imprecise annotation selection.
const CGFloat MGLAnnotationImagePaddingForHitTest = 5;

/// Distance from the callout’s anchor point to the annotation it points to.
const CGFloat MGLAnnotationImagePaddingForCallout = 1;

const CGSize MGLAnnotationAccessibilityElementMinimumSize = CGSizeMake(10, 10);

/// Unique identifier representing a single annotation in mbgl.
typedef uint32_t MGLAnnotationTag;

/// An indication that the requested annotation was not found or is nonexistent.
enum { MGLAnnotationTagNotFound = UINT32_MAX };

/// Mapping from an annotation tag to metadata about that annotation, including
/// the annotation itself.
typedef std::map<MGLAnnotationTag, MGLAnnotationContext> MGLAnnotationContextMap;

/// Initializes the run loop shim that lives on the main thread.
void MGLinitializeRunLoop() {
    static mbgl::util::RunLoop mainRunLoop;
}

mbgl::util::UnitBezier MGLUnitBezierForMediaTimingFunction(CAMediaTimingFunction *function)
{
    if ( ! function)
    {
        function = [CAMediaTimingFunction functionWithName:kCAMediaTimingFunctionDefault];
    }
    float p1[2], p2[2];
    [function getControlPointAtIndex:0 values:p1];
    [function getControlPointAtIndex:1 values:p2];
    return { p1[0], p1[1], p2[0], p2[1] };
}

@interface MGLAnnotationAccessibilityElement : UIAccessibilityElement

@property (nonatomic) MGLAnnotationTag tag;

- (instancetype)initWithAccessibilityContainer:(id)container tag:(MGLAnnotationTag)identifier NS_DESIGNATED_INITIALIZER;

@end

@implementation MGLAnnotationAccessibilityElement

- (instancetype)initWithAccessibilityContainer:(id)container tag:(MGLAnnotationTag)tag
{
    if (self = [super initWithAccessibilityContainer:container])
    {
        _tag = tag;
        self.accessibilityTraits = UIAccessibilityTraitButton | UIAccessibilityTraitAdjustable;
    }
    return self;
}

- (void)accessibilityIncrement
{
    [self.accessibilityContainer accessibilityIncrement];
}

- (void)accessibilityDecrement
{
    [self.accessibilityContainer accessibilityDecrement];
}

@end

/// Lightweight container for metadata about an annotation, including the annotation itself.
class MGLAnnotationContext {
public:
    id <MGLAnnotation> annotation;
    /// The annotation’s image’s reuse identifier.
    NSString *imageReuseIdentifier;
    MGLAnnotationAccessibilityElement *accessibilityElement;
    MGLAnnotationView *annotationView;
    NSString *viewReuseIdentifier;
};

/** An accessibility element representing the MGLMapView at large. */
@interface MGLMapViewProxyAccessibilityElement : UIAccessibilityElement

@end

@implementation MGLMapViewProxyAccessibilityElement

- (instancetype)initWithAccessibilityContainer:(id)container
{
    if (self = [super initWithAccessibilityContainer:container])
    {
        self.accessibilityTraits = UIAccessibilityTraitButton;
        self.accessibilityLabel = [self.accessibilityContainer accessibilityLabel];
        self.accessibilityHint = @"Returns to the map";
    }
    return self;
}

@end

#pragma mark - Private -

@interface MGLMapView () <UIGestureRecognizerDelegate,
                          GLKViewDelegate,
                          CLLocationManagerDelegate,
                          UIActionSheetDelegate,
                          SMCalloutViewDelegate,
                          MGLCalloutViewDelegate,
                          UIAlertViewDelegate,
                          MGLMultiPointDelegate,
                          MGLAnnotationImageDelegate>

@property (nonatomic) EAGLContext *context;
@property (nonatomic) GLKView *glView;
@property (nonatomic) UIImageView *glSnapshotView;
@property (nonatomic, readwrite) UIImageView *compassView;
@property (nonatomic) NS_MUTABLE_ARRAY_OF(NSLayoutConstraint *) *compassViewConstraints;
@property (nonatomic, readwrite) UIImageView *logoView;
@property (nonatomic) NS_MUTABLE_ARRAY_OF(NSLayoutConstraint *) *logoViewConstraints;
@property (nonatomic, readwrite) UIButton *attributionButton;
@property (nonatomic) NS_MUTABLE_ARRAY_OF(NSLayoutConstraint *) *attributionButtonConstraints;
@property (nonatomic) UIActionSheet *attributionSheet;
@property (nonatomic) UIPanGestureRecognizer *pan;
@property (nonatomic) UIPinchGestureRecognizer *pinch;
@property (nonatomic) UIRotationGestureRecognizer *rotate;
@property (nonatomic) UILongPressGestureRecognizer *quickZoom;
@property (nonatomic) UIPanGestureRecognizer *twoFingerDrag;
/// Mapping from reusable identifiers to annotation images.
@property (nonatomic) NS_MUTABLE_DICTIONARY_OF(NSString *, MGLAnnotationImage *) *annotationImagesByIdentifier;
/// Currently shown popover representing the selected annotation.
@property (nonatomic) UIView<MGLCalloutView> *calloutViewForSelectedAnnotation;
@property (nonatomic) MGLUserLocationAnnotationView *userLocationAnnotationView;
/// Indicates how thoroughly the map view is tracking the user location.
@property (nonatomic) MGLUserTrackingState userTrackingState;
@property (nonatomic) CLLocationManager *locationManager;
@property (nonatomic) CGFloat scale;
@property (nonatomic) CGFloat angle;
@property (nonatomic) CGFloat quickZoomStart;
@property (nonatomic, getter=isDormant) BOOL dormant;
@property (nonatomic, readonly, getter=isRotationAllowed) BOOL rotationAllowed;
@property (nonatomic) MGLMapViewProxyAccessibilityElement *mapViewProxyAccessibilityElement;
@property (nonatomic) MGLAnnotationContainerView *annotationContainerView;
@property (nonatomic) MGLUserLocation *userLocation;

@end

@implementation MGLMapView
{
    mbgl::Map *_mbglMap;
    MBGLView *_mbglView;
    mbgl::ThreadPool *_mbglThreadPool;

    BOOL _opaque;

    NS_MUTABLE_ARRAY_OF(NSURL *) *_bundledStyleURLs;

    MGLAnnotationContextMap _annotationContextsByAnnotationTag;
    /// Tag of the selected annotation. If the user location annotation is selected, this ivar is set to `MGLAnnotationTagNotFound`.
    MGLAnnotationTag _selectedAnnotationTag;
    NS_MUTABLE_DICTIONARY_OF(NSString *, NS_MUTABLE_ARRAY_OF(MGLAnnotationView *) *) *_annotationViewReuseQueueByIdentifier;

    BOOL _userLocationAnnotationIsSelected;
    /// Size of the rectangle formed by unioning the maximum slop area around every annotation image and annotation image view.
    CGSize _unionedAnnotationRepresentationSize;
    CGSize _largestAnnotationViewSize;
    std::vector<MGLAnnotationTag> _annotationsNearbyLastTap;
    CGPoint _initialImplicitCalloutViewOffset;
    NSDate *_userLocationAnimationCompletionDate;

    BOOL _isWaitingForRedundantReachableNotification;
    BOOL _isTargetingInterfaceBuilder;

    CLLocationDegrees _pendingLatitude;
    CLLocationDegrees _pendingLongitude;

    CADisplayLink *_displayLink;
    BOOL _needsDisplayRefresh;

    NSUInteger _changeDelimiterSuppressionDepth;

    /// Center coordinate of the pinch gesture on the previous iteration of the gesture.
    CLLocationCoordinate2D _previousPinchCenterCoordinate;
    NSUInteger _previousPinchNumberOfTouches;

    BOOL _delegateHasAlphasForShapeAnnotations;
    BOOL _delegateHasStrokeColorsForShapeAnnotations;
    BOOL _delegateHasFillColorsForShapeAnnotations;
    BOOL _delegateHasLineWidthsForShapeAnnotations;
<<<<<<< HEAD
	BOOL _delegateHasWhiteStrokeForShapeAnnotations;
    
=======

>>>>>>> 8e31bd59
    MGLCompassDirectionFormatter *_accessibilityCompassFormatter;
}

#pragma mark - Setup & Teardown -

- (instancetype)initWithFrame:(CGRect)frame
{
    if (self = [super initWithFrame:frame])
    {
        [self commonInit];
        self.styleURL = nil;
    }
    return self;
}

- (instancetype)initWithFrame:(CGRect)frame styleURL:(nullable NSURL *)styleURL
{
    if (self = [super initWithFrame:frame])
    {
        [self commonInit];
        self.styleURL = styleURL;
    }
    return self;
}

- (instancetype)initWithCoder:(nonnull NSCoder *)decoder
{
    if (self = [super initWithCoder:decoder])
    {
        [self commonInit];
        self.styleURL = nil;
    }
    return self;
}

+ (NS_SET_OF(NSString *) *)keyPathsForValuesAffectingStyleURL
{
    return [NSSet setWithObjects:@"styleURL__", nil];
}

- (nonnull NSURL *)styleURL
{
    NSString *styleURLString = @(_mbglMap->getStyleURL().c_str()).mgl_stringOrNilIfEmpty;
    NSAssert(styleURLString || _isTargetingInterfaceBuilder, @"Invalid style URL string %@", styleURLString);
    return styleURLString ? [NSURL URLWithString:styleURLString] : nil;
}

- (void)setStyleURL:(nullable NSURL *)styleURL
{
    if (_isTargetingInterfaceBuilder) return;

    if ( ! styleURL)
    {
        styleURL = [MGLStyle streetsStyleURLWithVersion:MGLStyleDefaultVersion];
    }

    styleURL = styleURL.mgl_URLByStandardizingScheme;
    _mbglMap->setStyleURL([[styleURL absoluteString] UTF8String]);
}

- (IBAction)reloadStyle:(__unused id)sender {
    NSURL *styleURL = self.styleURL;
    _mbglMap->setStyleURL("");
    self.styleURL = styleURL;
}

- (void)commonInit
{
    MGLinitializeRunLoop();

    _isTargetingInterfaceBuilder = NSProcessInfo.processInfo.mgl_isInterfaceBuilderDesignablesAgent;
    _opaque = YES;

    BOOL background = [UIApplication sharedApplication].applicationState == UIApplicationStateBackground;
    if (!background)
    {
        [self createGLView];
    }

    // setup accessibility
    //
//    self.isAccessibilityElement = YES;
    self.accessibilityLabel = NSLocalizedStringWithDefaultValue(@"MAP_A11Y_LABEL", nil, nil, @"Map", @"Accessibility label");
    self.accessibilityTraits = UIAccessibilityTraitAllowsDirectInteraction | UIAccessibilityTraitAdjustable;
    _accessibilityCompassFormatter = [[MGLCompassDirectionFormatter alloc] init];
    _accessibilityCompassFormatter.unitStyle = NSFormattingUnitStyleLong;

    self.backgroundColor = [UIColor clearColor];
    self.clipsToBounds = YES;

    // setup mbgl view
    const float scaleFactor = [UIScreen instancesRespondToSelector:@selector(nativeScale)] ? [[UIScreen mainScreen] nativeScale] : [[UIScreen mainScreen] scale];
    _mbglView = new MBGLView(self, scaleFactor);

    // Delete the pre-offline ambient cache at ~/Library/Caches/cache.db.
    NSArray *paths = NSSearchPathForDirectoriesInDomains(NSCachesDirectory, NSUserDomainMask, YES);
    NSString *fileCachePath = [paths.firstObject stringByAppendingPathComponent:@"cache.db"];
    [[NSFileManager defaultManager] removeItemAtPath:fileCachePath error:NULL];

    // setup mbgl map
    mbgl::DefaultFileSource *mbglFileSource = [MGLOfflineStorage sharedOfflineStorage].mbglFileSource;
    _mbglThreadPool = new mbgl::ThreadPool(4);
    _mbglMap = new mbgl::Map(*_mbglView, *mbglFileSource, *_mbglThreadPool, mbgl::MapMode::Continuous, mbgl::GLContextMode::Unique, mbgl::ConstrainMode::None, mbgl::ViewportMode::Default);
    [self validateTileCacheSize];

    // start paused if in IB
    if (_isTargetingInterfaceBuilder || background) {
        self.dormant = YES;
    }

    // Notify map object when network reachability status changes.
    [[NSNotificationCenter defaultCenter] addObserver:self
                                             selector:@selector(reachabilityChanged:)
                                                 name:kMGLReachabilityChangedNotification
                                               object:nil];

    MGLReachability* reachability = [MGLReachability reachabilityForInternetConnection];
    if ([reachability isReachable])
    {
        _isWaitingForRedundantReachableNotification = YES;
    }
    [reachability startNotifier];

    // Set up annotation management and selection state.
    _annotationImagesByIdentifier = [NSMutableDictionary dictionary];
    _annotationContextsByAnnotationTag = {};
    _annotationViewReuseQueueByIdentifier = [NSMutableDictionary dictionary];
    _selectedAnnotationTag = MGLAnnotationTagNotFound;
    _annotationsNearbyLastTap = {};

    // setup logo bug
    //
    UIImage *logo = [[MGLMapView resourceImageNamed:@"mapbox.png"] imageWithAlignmentRectInsets:UIEdgeInsetsMake(1.5, 4, 3.5, 2)];
    _logoView = [[UIImageView alloc] initWithImage:logo];
    _logoView.accessibilityTraits = UIAccessibilityTraitStaticText;
    _logoView.accessibilityLabel = NSLocalizedStringWithDefaultValue(@"LOGO_A11Y_LABEL", nil, nil, @"Mapbox", @"Accessibility label");
    _logoView.translatesAutoresizingMaskIntoConstraints = NO;
    [self addSubview:_logoView];
    _logoViewConstraints = [NSMutableArray array];

    // setup attribution
    //
    _attributionButton = [UIButton buttonWithType:UIButtonTypeInfoLight];
    _attributionButton.accessibilityLabel = NSLocalizedStringWithDefaultValue(@"INFO_A11Y_LABEL", nil, nil, @"About this map", @"Accessibility label");
    _attributionButton.accessibilityHint = NSLocalizedStringWithDefaultValue(@"INFO_A11Y_HINT", nil, nil, @"Shows credits, a feedback form, and more", @"Accessibility hint");
    [_attributionButton addTarget:self action:@selector(showAttribution) forControlEvents:UIControlEventTouchUpInside];
    _attributionButton.translatesAutoresizingMaskIntoConstraints = NO;
    [self addSubview:_attributionButton];
    _attributionButtonConstraints = [NSMutableArray array];
    [_attributionButton addObserver:self forKeyPath:@"hidden" options:NSKeyValueObservingOptionNew context:NULL];

    // setup compass
    //
    _compassView = [[UIImageView alloc] initWithImage:self.compassImage];
    _compassView.alpha = 0;
    _compassView.userInteractionEnabled = YES;
    [_compassView addGestureRecognizer:[[UITapGestureRecognizer alloc] initWithTarget:self action:@selector(handleCompassTapGesture:)]];
    _compassView.accessibilityTraits = UIAccessibilityTraitButton;
    _compassView.accessibilityLabel = NSLocalizedStringWithDefaultValue(@"COMPASS_A11Y_LABEL", nil, nil, @"Compass", @"Accessibility label");
    _compassView.accessibilityHint = NSLocalizedStringWithDefaultValue(@"COMPASS_A11Y_HINT", nil, nil, @"Rotates the map to face due north", @"Accessibility hint");
    UIView *container = [[UIView alloc] initWithFrame:CGRectZero];
    [container addSubview:_compassView];
    container.translatesAutoresizingMaskIntoConstraints = NO;
    [self addSubview:container];
    _compassViewConstraints = [NSMutableArray array];

    // setup interaction
    //
    _pan = [[UIPanGestureRecognizer alloc] initWithTarget:self action:@selector(handlePanGesture:)];
    _pan.delegate = self;
    _pan.maximumNumberOfTouches = 1;
    [self addGestureRecognizer:_pan];
    _scrollEnabled = YES;

    _pinch = [[UIPinchGestureRecognizer alloc] initWithTarget:self action:@selector(handlePinchGesture:)];
    _pinch.delegate = self;
    [self addGestureRecognizer:_pinch];
    _zoomEnabled = YES;

    _rotate = [[UIRotationGestureRecognizer alloc] initWithTarget:self action:@selector(handleRotateGesture:)];
    _rotate.delegate = self;
    [self addGestureRecognizer:_rotate];
    _rotateEnabled = YES;

    UITapGestureRecognizer *doubleTap = [[UITapGestureRecognizer alloc] initWithTarget:self action:@selector(handleDoubleTapGesture:)];
    doubleTap.numberOfTapsRequired = 2;
    [self addGestureRecognizer:doubleTap];

    UITapGestureRecognizer *singleTap = [[UITapGestureRecognizer alloc] initWithTarget:self action:@selector(handleSingleTapGesture:)];
    [singleTap requireGestureRecognizerToFail:doubleTap];
    [self addGestureRecognizer:singleTap];

    UITapGestureRecognizer *twoFingerTap = [[UITapGestureRecognizer alloc] initWithTarget:self action:@selector(handleTwoFingerTapGesture:)];
    twoFingerTap.numberOfTouchesRequired = 2;
    [twoFingerTap requireGestureRecognizerToFail:_pinch];
    [twoFingerTap requireGestureRecognizerToFail:_rotate];
    [self addGestureRecognizer:twoFingerTap];

    _twoFingerDrag = [[UIPanGestureRecognizer alloc] initWithTarget:self action:@selector(handleTwoFingerDragGesture:)];
    _twoFingerDrag.minimumNumberOfTouches = 2;
    _twoFingerDrag.maximumNumberOfTouches = 2;
    _twoFingerDrag.delegate = self;
    [_twoFingerDrag requireGestureRecognizerToFail:twoFingerTap];
    [_twoFingerDrag requireGestureRecognizerToFail:_pan];
    [self addGestureRecognizer:_twoFingerDrag];
    _pitchEnabled = YES;

    _decelerationRate = MGLMapViewDecelerationRateNormal;

    if ([[UIDevice currentDevice] userInterfaceIdiom] == UIUserInterfaceIdiomPhone)
    {
        _quickZoom = [[UILongPressGestureRecognizer alloc] initWithTarget:self action:@selector(handleQuickZoomGesture:)];
        _quickZoom.numberOfTapsRequired = 1;
        _quickZoom.minimumPressDuration = 0;
        [_quickZoom requireGestureRecognizerToFail:doubleTap];
        [self addGestureRecognizer:_quickZoom];
    }

    // observe app activity
    //
    [[NSNotificationCenter defaultCenter] addObserver:self selector:@selector(willTerminate) name:UIApplicationWillTerminateNotification object:nil];
    [[NSNotificationCenter defaultCenter] addObserver:self selector:@selector(sleepGL:) name:UIApplicationDidEnterBackgroundNotification object:nil];
    [[NSNotificationCenter defaultCenter] addObserver:self selector:@selector(wakeGL:) name:UIApplicationWillEnterForegroundNotification object:nil];
    [[NSNotificationCenter defaultCenter] addObserver:self selector:@selector(wakeGL:) name:UIApplicationDidBecomeActiveNotification object:nil];
    [[NSNotificationCenter defaultCenter] addObserver:self selector:@selector(didReceiveMemoryWarning) name:UIApplicationDidReceiveMemoryWarningNotification object:nil];

    // set initial position
    //
    mbgl::CameraOptions options;
    options.center = mbgl::LatLng(0, 0);
    mbgl::EdgeInsets padding = MGLEdgeInsetsFromNSEdgeInsets(self.contentInset);
    options.padding = padding;
    options.zoom = 0;
    _mbglMap->jumpTo(options);
    _pendingLatitude = NAN;
    _pendingLongitude = NAN;
    _targetCoordinate = kCLLocationCoordinate2DInvalid;

    if ([UIApplication sharedApplication].applicationState != UIApplicationStateBackground) {
        [MGLMapboxEvents pushEvent:MGLEventTypeMapLoad withAttributes:@{}];
    }
}

- (void)createGLView
{
    if (_context) return;

    // create context
    //
    _context = [[EAGLContext alloc] initWithAPI:kEAGLRenderingAPIOpenGLES2];
    NSAssert(_context, @"Failed to create OpenGL ES context.");

    // create GL view
    //
    _glView = [[GLKView alloc] initWithFrame:self.bounds context:_context];
    _glView.autoresizingMask = UIViewAutoresizingFlexibleWidth | UIViewAutoresizingFlexibleHeight;
    _glView.enableSetNeedsDisplay = NO;
    _glView.drawableStencilFormat = GLKViewDrawableStencilFormat8;
    _glView.drawableDepthFormat = GLKViewDrawableDepthFormat16;
    _glView.contentScaleFactor = [UIScreen instancesRespondToSelector:@selector(nativeScale)] ? [[UIScreen mainScreen] nativeScale] : [[UIScreen mainScreen] scale];
    _glView.layer.opaque = _opaque;
    _glView.delegate = self;
    [_glView bindDrawable];
    [self insertSubview:_glView atIndex:0];
    _glView.contentMode = UIViewContentModeCenter;

    // load extensions
    //
    mbgl::gl::InitializeExtensions([](const char * name) {
        static CFBundleRef framework = CFBundleGetBundleWithIdentifier(CFSTR("com.apple.opengles"));
        if (!framework) {
            throw std::runtime_error("Failed to load OpenGL framework.");
        }

        CFStringRef str = CFStringCreateWithCString(kCFAllocatorDefault, name, kCFStringEncodingASCII);
        void* symbol = CFBundleGetFunctionPointerForName(framework, str);
        CFRelease(str);

        return reinterpret_cast<mbgl::gl::glProc>(symbol);
    });
}

- (UIImage *)compassImage
{
    UIImage *scaleImage = [MGLMapView resourceImageNamed:@"Compass.png"];
    UIGraphicsBeginImageContextWithOptions(scaleImage.size, NO, [UIScreen mainScreen].scale);
    [scaleImage drawInRect:{ CGPointZero, scaleImage.size }];

    CGFloat northSize = 9;
    UIFont *northFont;
    if ([UIFont respondsToSelector:@selector(systemFontOfSize:weight:)])
    {
        northFont = [UIFont systemFontOfSize:northSize weight:UIFontWeightUltraLight];
    }
    else
    {
        northFont = [UIFont systemFontOfSize:northSize];
    }
    NSAttributedString *north = [[NSAttributedString alloc] initWithString:NSLocalizedStringWithDefaultValue(@"COMPASS_NORTH", nil, nil, @"N", @"Compass abbreviation for north") attributes:@{
        NSFontAttributeName: northFont,
        NSForegroundColorAttributeName: [UIColor whiteColor],
    }];
    CGRect stringRect = CGRectMake((scaleImage.size.width - north.size.width) / 2,
                                   scaleImage.size.height * 0.45,
                                   north.size.width, north.size.height);
    [north drawInRect:stringRect];

    UIImage *image = UIGraphicsGetImageFromCurrentImageContext();
    UIGraphicsEndImageContext();
    return image;
}

- (MGLStyle *)style
{
    MGLStyle *style = [[MGLStyle alloc] init];
    style.mapView = self;
    return style;
}

- (void)reachabilityChanged:(NSNotification *)notification
{
    MGLReachability *reachability = [notification object];
    if ( ! _isWaitingForRedundantReachableNotification && [reachability isReachable])
    {
        mbgl::NetworkStatus::Reachable();
    }
    _isWaitingForRedundantReachableNotification = NO;
}

- (void)dealloc
{
    [[NSNotificationCenter defaultCenter] removeObserver:self];
    [_attributionButton removeObserver:self forKeyPath:@"hidden"];

    // Removing the annotations unregisters any outstanding KVO observers.
    NSArray *annotations = self.annotations;
    if (annotations)
    {
        [self removeAnnotations:annotations];
    }

    [self validateDisplayLink];

    if (_mbglMap)
    {
        delete _mbglMap;
        _mbglMap = nullptr;
    }

    if (_mbglView)
    {
        delete _mbglView;
        _mbglView = nullptr;
    }

    if (_mbglThreadPool)
    {
        delete _mbglThreadPool;
        _mbglThreadPool = nullptr;
    }

    if ([[EAGLContext currentContext] isEqual:_context])
    {
        [EAGLContext setCurrentContext:nil];
    }

    [self.logoViewConstraints removeAllObjects];
    self.logoViewConstraints = nil;
    [self.attributionButtonConstraints removeAllObjects];
    self.attributionButtonConstraints = nil;
}

- (void)setDelegate:(nullable id<MGLMapViewDelegate>)delegate
{
    if (_delegate == delegate) return;

    _delegate = delegate;

    _delegateHasAlphasForShapeAnnotations = [_delegate respondsToSelector:@selector(mapView:alphaForShapeAnnotation:)];
    _delegateHasStrokeColorsForShapeAnnotations = [_delegate respondsToSelector:@selector(mapView:strokeColorForShapeAnnotation:)];
    _delegateHasFillColorsForShapeAnnotations = [_delegate respondsToSelector:@selector(mapView:fillColorForPolygonAnnotation:)];
    _delegateHasLineWidthsForShapeAnnotations = [_delegate respondsToSelector:@selector(mapView:lineWidthForPolylineAnnotation:)];
	_delegateHasWhiteStrokeForShapeAnnotations = [_delegate respondsToSelector:@selector(mapView:whiteStrokeForPolylineAnnotation:)];
}

- (void)didReceiveMemoryWarning
{
    _mbglMap->onLowMemory();
}

#pragma mark - Layout -

- (void)setFrame:(CGRect)frame
{
    [super setFrame:frame];
    if ( ! CGRectEqualToRect(frame, self.frame))
    {
        [self validateTileCacheSize];
    }
}

- (void)setBounds:(CGRect)bounds
{
    [super setBounds:bounds];
    if ( ! CGRectEqualToRect(bounds, self.bounds))
    {
        [self validateTileCacheSize];
    }
}

- (void)validateTileCacheSize
{
    if ( ! _mbglMap)
    {
        return;
    }

    CGFloat zoomFactor   = self.maximumZoomLevel - self.minimumZoomLevel + 1;
    CGFloat cpuFactor    = [NSProcessInfo processInfo].processorCount;
    CGFloat memoryFactor = (CGFloat)[NSProcessInfo processInfo].physicalMemory / 1000 / 1000 / 1000;
    CGFloat sizeFactor   = (CGRectGetWidth(self.bounds)  / mbgl::util::tileSize) *
                           (CGRectGetHeight(self.bounds) / mbgl::util::tileSize);

    NSUInteger cacheSize = zoomFactor * cpuFactor * memoryFactor * sizeFactor * 0.5;

    _mbglMap->setSourceTileCacheSize(cacheSize);
}

+ (BOOL)requiresConstraintBasedLayout
{
    return YES;
}

- (UIViewController *)viewControllerForLayoutGuides
{
    // Per -[UIResponder nextResponder] documentation, a UIView’s next responder
    // is its managing UIViewController if applicable, or otherwise its
    // superview. UIWindow’s next responder is UIApplication, which has no next
    // responder.
    UIResponder *laterResponder = self;
    while ([laterResponder isKindOfClass:[UIView class]])
    {
        laterResponder = laterResponder.nextResponder;
    }
    if ([laterResponder isKindOfClass:[UIViewController class]])
    {
        return (UIViewController *)laterResponder;
    }
    return nil;
}

- (void)updateConstraints
{
    // If we have a view controller reference, use its layout guides for our various top & bottom
    // views so they don't underlap navigation or tool bars. If we don't have a reference, apply
    // constraints against ourself to maintain (albeit less ideal) placement of the subviews.
    //
    UIViewController *viewController = self.viewControllerForLayoutGuides;
    UIView *constraintParentView = (viewController.view ? viewController.view : self);

    // compass
    //
    UIView *compassContainer = self.compassView.superview;
    [constraintParentView removeConstraints:self.compassViewConstraints];
    [self.compassViewConstraints removeAllObjects];

    [self.compassViewConstraints addObject:
     [NSLayoutConstraint constraintWithItem:compassContainer
                                  attribute:NSLayoutAttributeTop
                                  relatedBy:NSLayoutRelationGreaterThanOrEqual
                                     toItem:self
                                  attribute:NSLayoutAttributeTop
                                 multiplier:1
                                   constant:5 + self.contentInset.top]];

    [self.compassViewConstraints addObject:
     [NSLayoutConstraint constraintWithItem:self
                                  attribute:NSLayoutAttributeTrailing
                                  relatedBy:NSLayoutRelationEqual
                                     toItem:compassContainer
                                  attribute:NSLayoutAttributeTrailing
                                 multiplier:1
                                   constant:5 + self.contentInset.right]];

    UIImage *compassImage = self.compassView.image;
    [self.compassViewConstraints addObject:
     [NSLayoutConstraint constraintWithItem:compassContainer
                                  attribute:NSLayoutAttributeWidth
                                  relatedBy:NSLayoutRelationEqual
                                     toItem:nil
                                  attribute:NSLayoutAttributeNotAnAttribute
                                 multiplier:1
                                   constant:compassImage.size.width]];

    [self.compassViewConstraints addObject:
     [NSLayoutConstraint constraintWithItem:compassContainer
                                  attribute:NSLayoutAttributeHeight
                                  relatedBy:NSLayoutRelationEqual
                                     toItem:nil
                                  attribute:NSLayoutAttributeNotAnAttribute
                                 multiplier:1
                                   constant:compassImage.size.height]];
    [constraintParentView addConstraints:self.compassViewConstraints];

    // logo bug
    //
    [constraintParentView removeConstraints:self.logoViewConstraints];
    [self.logoViewConstraints removeAllObjects];

    [self.logoViewConstraints addObject:
     [NSLayoutConstraint constraintWithItem:self
                                  attribute:NSLayoutAttributeBottom
                                  relatedBy:NSLayoutRelationGreaterThanOrEqual
                                     toItem:self.logoView
                                  attribute:NSLayoutAttributeBaseline
                                 multiplier:1
                                   constant:8 + self.contentInset.bottom]];

    [self.logoViewConstraints addObject:
     [NSLayoutConstraint constraintWithItem:self.logoView
                                  attribute:NSLayoutAttributeLeading
                                  relatedBy:NSLayoutRelationEqual
                                     toItem:self
                                  attribute:NSLayoutAttributeLeading
                                 multiplier:1
                                   constant:8 + self.contentInset.left]];
    [constraintParentView addConstraints:self.logoViewConstraints];

    // attribution button
    //
    [constraintParentView removeConstraints:self.attributionButtonConstraints];
    [self.attributionButtonConstraints removeAllObjects];

    [self.attributionButtonConstraints addObject:
     [NSLayoutConstraint constraintWithItem:self
                                  attribute:NSLayoutAttributeBottom
                                  relatedBy:NSLayoutRelationGreaterThanOrEqual
                                     toItem:self.attributionButton
                                  attribute:NSLayoutAttributeBaseline
                                 multiplier:1
                                   constant:8 + self.contentInset.bottom]];

    [self.attributionButtonConstraints addObject:
     [NSLayoutConstraint constraintWithItem:self
                                  attribute:NSLayoutAttributeTrailing
                                  relatedBy:NSLayoutRelationEqual
                                     toItem:self.attributionButton
                                  attribute:NSLayoutAttributeTrailing
                                 multiplier:1
                                   constant:8 + self.contentInset.right]];
    [constraintParentView addConstraints:self.attributionButtonConstraints];

    [super updateConstraints];
}

- (BOOL)isOpaque
{
    return _opaque;
}

- (void)setOpaque:(BOOL)opaque
{
    _glView.layer.opaque = _opaque = opaque;
}

// This is the delegate of the GLKView object's display call.
- (void)glkView:(__unused GLKView *)view drawInRect:(__unused CGRect)rect
{
    if ( ! self.dormant)
    {
        _mbglMap->render();

        [self updateUserLocationAnnotationView];
    }
}

// This gets called when the view dimension changes, e.g. because the device is being rotated.
- (void)layoutSubviews
{
    [super layoutSubviews];

    [self adjustContentInset];

    if ( ! _isTargetingInterfaceBuilder)
    {
        _mbglMap->update(mbgl::Update::Dimensions);
    }

    if (self.attributionSheet.visible)
    {
        [self.attributionSheet dismissWithClickedButtonIndex:self.attributionSheet.cancelButtonIndex animated:YES];
    }

    if (self.compassView.alpha)
    {
        [self updateHeadingForDeviceOrientation];
        [self updateCompass];
    }

    [self updateUserLocationAnnotationView];
}

/// Updates `contentInset` to reflect the current window geometry.
- (void)adjustContentInset
{
    // We could crawl all the way up the responder chain using
    // -viewControllerForLayoutGuides, but an intervening view means that any
    // manual contentInset should not be overridden; something other than the
    // top and bottom bars may be influencing the manual inset.
    UIViewController *viewController;
    if ([self.nextResponder isKindOfClass:[UIViewController class]])
    {
        // This map view is the content view of a view controller.
        viewController = (UIViewController *)self.nextResponder;
    }
    else if ([self.superview.nextResponder isKindOfClass:[UIViewController class]])
    {
        // This map view is an immediate child of a view controller’s content view.
        viewController = (UIViewController *)self.superview.nextResponder;
    }

    if ( ! viewController.automaticallyAdjustsScrollViewInsets)
    {
        return;
    }

    UIEdgeInsets contentInset = UIEdgeInsetsZero;
    CGPoint topPoint = CGPointMake(0, viewController.topLayoutGuide.length);
    contentInset.top = [self convertPoint:topPoint fromView:viewController.view].y;
    CGPoint bottomPoint = CGPointMake(0, CGRectGetMaxY(viewController.view.bounds)
                                      - viewController.bottomLayoutGuide.length);
    contentInset.bottom = (CGRectGetMaxY(self.bounds)
                           - [self convertPoint:bottomPoint fromView:viewController.view].y);

    // Negative insets are invalid, replace with 0.
    contentInset.top = fmaxf(contentInset.top, 0);
    contentInset.bottom = fmaxf(contentInset.bottom, 0);

    self.contentInset = contentInset;
}

- (void)setContentInset:(UIEdgeInsets)contentInset
{
    [self setContentInset:contentInset animated:NO];
}

- (void)setContentInset:(UIEdgeInsets)contentInset animated:(BOOL)animated
{
    if (UIEdgeInsetsEqualToEdgeInsets(contentInset, self.contentInset))
    {
        return;
    }

    // After adjusting the content inset, move the center coordinate from the
    // old frame of reference to the new one represented by the newly set
    // content inset.
    CLLocationCoordinate2D oldCenter = self.centerCoordinate;

    _contentInset = contentInset;

    if (self.userTrackingMode == MGLUserTrackingModeNone)
    {
        // Don’t call -setCenterCoordinate:, which resets the user tracking mode.
        [self _setCenterCoordinate:oldCenter animated:animated];
    }
    else
    {
        [self didUpdateLocationWithUserTrackingAnimated:animated];
    }

    // Compass, logo and attribution button constraints needs to be updated.
    [self setNeedsUpdateConstraints];
}

/// Returns the frame of inset content within the map view.
- (CGRect)contentFrame
{
    return UIEdgeInsetsInsetRect(self.bounds, self.contentInset);
}

/// Returns the center point of the inset content within the map view.
- (CGPoint)contentCenter
{
    CGRect contentFrame = self.contentFrame;
    return CGPointMake(CGRectGetMidX(contentFrame), CGRectGetMidY(contentFrame));
}

#pragma mark - Life Cycle -

- (void)updateFromDisplayLink
{
    MGLAssertIsMainThread();

    if (_needsDisplayRefresh)
    {
        _needsDisplayRefresh = NO;

        [self.glView display];
    }
}

- (void)setNeedsGLDisplay
{
    MGLAssertIsMainThread();

    _needsDisplayRefresh = YES;
}

- (void)willTerminate
{
    MGLAssertIsMainThread();

    if ( ! self.dormant)
    {
        [self validateDisplayLink];
        self.dormant = YES;
        [self.glView deleteDrawable];
    }
}

- (void)validateDisplayLink
{
    BOOL isVisible = self.superview && self.window;
    if (isVisible && ! _displayLink)
    {
        if (_mbglMap->getConstrainMode() == mbgl::ConstrainMode::None)
        {
            _mbglMap->setConstrainMode(mbgl::ConstrainMode::HeightOnly);
        }

        _displayLink = [CADisplayLink displayLinkWithTarget:self selector:@selector(updateFromDisplayLink)];
        _displayLink.frameInterval = MGLTargetFrameInterval;
        [_displayLink addToRunLoop:[NSRunLoop currentRunLoop] forMode:NSRunLoopCommonModes];
        _needsDisplayRefresh = YES;
        [self updateFromDisplayLink];
    }
    else if ( ! isVisible && _displayLink)
    {
        [_displayLink invalidate];
        _displayLink = nil;
    }
}

- (void)didMoveToWindow
{
    [self validateDisplayLink];
    [super didMoveToWindow];
}

- (void)didMoveToSuperview
{
    [self validateDisplayLink];
    [super didMoveToSuperview];
}

- (void)sleepGL:(__unused NSNotification *)notification
{
    MGLAssertIsMainThread();

    if ( ! self.dormant)
    {
        self.dormant = YES;

        [self validateLocationServices];

        [MGLMapboxEvents flush];

        _displayLink.paused = YES;

        if ( ! self.glSnapshotView)
        {
            self.glSnapshotView = [[UIImageView alloc] initWithFrame:self.glView.frame];
            self.glSnapshotView.autoresizingMask = self.glView.autoresizingMask;
            self.glSnapshotView.contentMode = UIViewContentModeCenter;
            [self insertSubview:self.glSnapshotView aboveSubview:self.glView];
        }

        self.glSnapshotView.image = self.glView.snapshot;
        self.glSnapshotView.hidden = NO;

        if (self.debugMask && [self.glSnapshotView.subviews count] == 0)
        {
            UIView *snapshotTint = [[UIView alloc] initWithFrame:self.glSnapshotView.bounds];
            snapshotTint.autoresizingMask = self.glSnapshotView.autoresizingMask;
            snapshotTint.backgroundColor = [[UIColor redColor] colorWithAlphaComponent:0.25];
            [self.glSnapshotView addSubview:snapshotTint];
        }

        [self.glView deleteDrawable];
    }
}

- (void)wakeGL:(__unused NSNotification *)notification
{
    MGLAssertIsMainThread();

    if (self.dormant && [UIApplication sharedApplication].applicationState != UIApplicationStateBackground)
    {
        self.dormant = NO;

        [self createGLView];

        self.glSnapshotView.hidden = YES;

        [self.glSnapshotView.subviews makeObjectsPerformSelector:@selector(removeFromSuperview)];

        [self.glView bindDrawable];

        _displayLink.paused = NO;

        [self validateLocationServices];

        [MGLMapboxEvents pushEvent:MGLEventTypeMapLoad withAttributes:@{}];
    }
}

- (void)setHidden:(BOOL)hidden
{
    super.hidden = hidden;
    _displayLink.paused = hidden;
}

- (void)tintColorDidChange
{
    for (UIView *subview in self.subviews) [self updateTintColorForView:subview];
}

- (void)updateTintColorForView:(UIView *)view
{
    if ([view respondsToSelector:@selector(setTintColor:)]) view.tintColor = self.tintColor;

    for (UIView *subview in view.subviews) [self updateTintColorForView:subview];
}

- (BOOL)canBecomeFirstResponder {
    return YES;
}

#pragma mark - Gestures -

- (void)handleCompassTapGesture:(__unused id)sender
{
    [self resetNorthAnimated:YES];

    if (self.userTrackingMode == MGLUserTrackingModeFollowWithHeading ||
        self.userTrackingMode == MGLUserTrackingModeFollowWithCourse)
    {
        self.userTrackingMode = MGLUserTrackingModeFollow;
    }
}

- (void)touchesBegan:(__unused NS_SET_OF(UITouch *) *)touches withEvent:(__unused UIEvent *)event
{
    _changeDelimiterSuppressionDepth = 0;
    _mbglMap->setGestureInProgress(false);
    _mbglMap->cancelTransitions();
}

- (void)notifyGestureDidBegin {
    [self notifyMapChange:mbgl::MapChangeRegionWillChange];
    _mbglMap->setGestureInProgress(true);
    _changeDelimiterSuppressionDepth++;
}

- (void)notifyGestureDidEndWithDrift:(BOOL)drift {
    _changeDelimiterSuppressionDepth--;
    NSAssert(_changeDelimiterSuppressionDepth >= 0,
             @"Unbalanced change delimiter suppression/unsuppression");
    if (_changeDelimiterSuppressionDepth == 0) {
        _mbglMap->setGestureInProgress(false);
    }
    if ( ! drift)
    {
        [self notifyMapChange:mbgl::MapChangeRegionDidChange];
    }
}

- (BOOL)isSuppressingChangeDelimiters {
    return _changeDelimiterSuppressionDepth > 0;
}

- (void)handlePanGesture:(UIPanGestureRecognizer *)pan
{
    if ( ! self.isScrollEnabled) return;

    _mbglMap->cancelTransitions();

    if (pan.state == UIGestureRecognizerStateBegan)
    {
        [self trackGestureEvent:MGLEventGesturePanStart forRecognizer:pan];

        self.userTrackingMode = MGLUserTrackingModeNone;

        [self notifyGestureDidBegin];
    }
    else if (pan.state == UIGestureRecognizerStateChanged)
    {
        CGPoint delta = [pan translationInView:pan.view];
        _mbglMap->moveBy({ delta.x, delta.y });
        [pan setTranslation:CGPointZero inView:pan.view];

        [self notifyMapChange:mbgl::MapChangeRegionIsChanging];
    }
    else if (pan.state == UIGestureRecognizerStateEnded || pan.state == UIGestureRecognizerStateCancelled)
    {
        CGPoint velocity = [pan velocityInView:pan.view];
        if (self.decelerationRate == MGLMapViewDecelerationRateImmediate || sqrtf(velocity.x * velocity.x + velocity.y * velocity.y) < 100)
        {
            // Not enough velocity to overcome friction
            velocity = CGPointZero;
        }

        BOOL drift = ! CGPointEqualToPoint(velocity, CGPointZero);
        if (drift)
        {
            CGPoint offset = CGPointMake(velocity.x * self.decelerationRate / 4, velocity.y * self.decelerationRate / 4);
            _mbglMap->moveBy({ offset.x, offset.y }, MGLDurationInSeconds(self.decelerationRate));
        }

        [self notifyGestureDidEndWithDrift:drift];

        // metrics: pan end
        CGPoint pointInView = CGPointMake([pan locationInView:pan.view].x, [pan locationInView:pan.view].y);
        CLLocationCoordinate2D panCoordinate = [self convertPoint:pointInView toCoordinateFromView:pan.view];
        int zoom = round([self zoomLevel]);

        [MGLMapboxEvents pushEvent:MGLEventTypeMapDragEnd withAttributes:@{
            MGLEventKeyLatitude: @(panCoordinate.latitude),
            MGLEventKeyLongitude: @(panCoordinate.longitude),
            MGLEventKeyZoomLevel: @(zoom)
        }];
    }
}

- (void)handlePinchGesture:(UIPinchGestureRecognizer *)pinch
{
    if ( ! self.isZoomEnabled) return;

    if (_mbglMap->getZoom() <= _mbglMap->getMinZoom() && pinch.scale < 1) return;

    _mbglMap->cancelTransitions();

    CGPoint centerPoint = [self anchorPointForGesture:pinch];

    if (pinch.state == UIGestureRecognizerStateBegan)
    {
        [self trackGestureEvent:MGLEventGesturePinchStart forRecognizer:pinch];

        self.scale = _mbglMap->getScale();

        [self notifyGestureDidBegin];
    }
    else if (pinch.state == UIGestureRecognizerStateChanged)
    {
        CGFloat newScale = self.scale * pinch.scale;

        if (log2(newScale) < _mbglMap->getMinZoom()) return;

        _mbglMap->setScale(newScale, mbgl::ScreenCoordinate { centerPoint.x, centerPoint.y });

        // The gesture recognizer only reports the gesture’s current center
        // point, so use the previous center point to anchor the transition.
        // If the number of touches has changed, the remembered center point is
        // meaningless.
        if (self.userTrackingMode == MGLUserTrackingModeNone && pinch.numberOfTouches == _previousPinchNumberOfTouches)
        {
            CLLocationCoordinate2D centerCoordinate = _previousPinchCenterCoordinate;
            _mbglMap->setLatLng(MGLLatLngFromLocationCoordinate2D(centerCoordinate),
                                mbgl::ScreenCoordinate { centerPoint.x, centerPoint.y });
        }

        [self notifyMapChange:mbgl::MapChangeRegionIsChanging];
    }
    else if (pinch.state == UIGestureRecognizerStateEnded || pinch.state == UIGestureRecognizerStateCancelled)
    {
        CGFloat velocity = pinch.velocity;
        if (isnan(velocity))
        {
            // UIPinchGestureRecognizer sometimes returns NaN for the velocity
            velocity = 0;
        }
        if (velocity > -0.5 && velocity < 3)
        {
            velocity = 0;
        }

        NSTimeInterval duration = (velocity > 0 ? 1 : 0.25) * self.decelerationRate;

        CGFloat scale = self.scale * pinch.scale;
        CGFloat newScale = scale;
        if (velocity >= 0)
        {
            newScale += scale * velocity * duration * 0.1;
        }
        else
        {
            newScale += scale / (velocity * duration) * 0.1;
        }

        if (newScale <= 0 || log2(newScale) < _mbglMap->getMinZoom())
        {
            velocity = 0;
        }

        if (velocity && duration)
        {
            _mbglMap->setScale(newScale, mbgl::ScreenCoordinate { centerPoint.x, centerPoint.y }, MGLDurationInSeconds(duration));
        }

        [self notifyGestureDidEndWithDrift:velocity && duration];

        [self unrotateIfNeededForGesture];
    }

    _previousPinchCenterCoordinate = [self convertPoint:centerPoint toCoordinateFromView:self];
    _previousPinchNumberOfTouches = pinch.numberOfTouches;
}

- (void)handleRotateGesture:(UIRotationGestureRecognizer *)rotate
{
    if ( ! self.isRotateEnabled) return;

    _mbglMap->cancelTransitions();

    CGPoint centerPoint = [self anchorPointForGesture:rotate];

    if (rotate.state == UIGestureRecognizerStateBegan)
    {
        [self trackGestureEvent:MGLEventGestureRotateStart forRecognizer:rotate];

        self.angle = MGLRadiansFromDegrees(_mbglMap->getBearing()) * -1;

        if (self.userTrackingMode != MGLUserTrackingModeNone)
        {
            self.userTrackingMode = MGLUserTrackingModeFollow;
        }

        [self notifyGestureDidBegin];
    }
    else if (rotate.state == UIGestureRecognizerStateChanged)
    {
        CGFloat newDegrees = MGLDegreesFromRadians(self.angle + rotate.rotation) * -1;

        // constrain to +/-30 degrees when merely rotating like Apple does
        //
        if ( ! self.isRotationAllowed && std::abs(self.pinch.scale) < 10)
        {
            newDegrees = fminf(newDegrees,  30);
            newDegrees = fmaxf(newDegrees, -30);
        }

        _mbglMap->setBearing(newDegrees, mbgl::ScreenCoordinate { centerPoint.x, centerPoint.y });

        [self notifyMapChange:mbgl::MapChangeRegionIsChanging];
    }
    else if (rotate.state == UIGestureRecognizerStateEnded || rotate.state == UIGestureRecognizerStateCancelled)
    {
        CGFloat velocity = rotate.velocity;
        CGFloat decelerationRate = self.decelerationRate;
        if (decelerationRate != MGLMapViewDecelerationRateImmediate && fabs(velocity) > 3)
        {
            CGFloat radians = self.angle + rotate.rotation;
            CGFloat newRadians = radians + velocity * decelerationRate * 0.1;
            CGFloat newDegrees = MGLDegreesFromRadians(newRadians) * -1;

            _mbglMap->setBearing(newDegrees, mbgl::ScreenCoordinate { centerPoint.x, centerPoint.y }, MGLDurationInSeconds(decelerationRate));

            [self notifyGestureDidEndWithDrift:YES];

            __weak MGLMapView *weakSelf = self;

            [self animateWithDelay:decelerationRate animations:^
             {
                 [weakSelf unrotateIfNeededForGesture];
             }];
        }
        else
        {
            [self notifyGestureDidEndWithDrift:NO];
            [self unrotateIfNeededForGesture];
        }
    }
}

- (void)handleSingleTapGesture:(UITapGestureRecognizer *)singleTap
{
    if (singleTap.state != UIGestureRecognizerStateEnded)
    {
        return;
    }
    [self trackGestureEvent:MGLEventGestureSingleTap forRecognizer:singleTap];

    if (self.mapViewProxyAccessibilityElement.accessibilityElementIsFocused)
    {
        id nextElement;
        if (_userLocationAnnotationIsSelected)
        {
            nextElement = self.userLocationAnnotationView;
        }
        else
        {
            nextElement = _annotationContextsByAnnotationTag[_selectedAnnotationTag].accessibilityElement;
        }
        [self deselectAnnotation:self.selectedAnnotation animated:YES];
        UIAccessibilityPostNotification(UIAccessibilityScreenChangedNotification, nextElement);
        return;
    }

    CGPoint tapPoint = [singleTap locationInView:self];

    if (self.userLocationVisible)
    {
        CGPoint tapPointForUserLocation;
        if (self.userLocationAnnotationView.hitTestLayer == self.userLocationAnnotationView.layer.presentationLayer)
        {
            tapPointForUserLocation = tapPoint;
        }
        else
        {
            // Get the tap point within the custom hit test layer.
            tapPointForUserLocation = [singleTap locationInView:self.userLocationAnnotationView];
        }

        CALayer *hitLayer = [self.userLocationAnnotationView.hitTestLayer hitTest:tapPointForUserLocation];

        if (hitLayer)
        {
            if ( ! _userLocationAnnotationIsSelected)
            {
                [self selectAnnotation:self.userLocation animated:YES];
            }
            return;
        }
    }

    // Handle the case of an offset annotation view by converting the tap point to be the geo location
    // of the annotation itself that the view represents
    for (MGLAnnotationView *view in self.annotationContainerView.annotationViews)
    {
        if (view.centerOffset.dx != 0 || view.centerOffset.dy != 0) {
            if (CGRectContainsPoint(view.frame, tapPoint)) {
                CGPoint annotationPoint = [self convertCoordinate:view.annotation.coordinate toPointToView:self];
                tapPoint = annotationPoint;
            }
        }
    }

    MGLAnnotationTag hitAnnotationTag = [self annotationTagAtPoint:tapPoint persistingResults:YES];
    if (hitAnnotationTag != MGLAnnotationTagNotFound)
    {
        if (hitAnnotationTag != _selectedAnnotationTag)
        {
            id <MGLAnnotation> annotation = [self annotationWithTag:hitAnnotationTag];
            NSAssert(annotation, @"Cannot select nonexistent annotation with tag %u", hitAnnotationTag);
            [self selectAnnotation:annotation animated:YES];
        }
    }
    else
    {
        [self deselectAnnotation:self.selectedAnnotation animated:YES];
    }
}

- (void)handleDoubleTapGesture:(UITapGestureRecognizer *)doubleTap
{
    if ( ! self.isZoomEnabled) return;

    _mbglMap->cancelTransitions();

    if (doubleTap.state == UIGestureRecognizerStateEnded)
    {
        [self trackGestureEvent:MGLEventGestureDoubleTap forRecognizer:doubleTap];
        CGPoint gesturePoint = [self anchorPointForGesture:doubleTap];

        mbgl::ScreenCoordinate center(gesturePoint.x, gesturePoint.y);
        _mbglMap->scaleBy(2, center, MGLDurationInSeconds(MGLAnimationDuration));

        __weak MGLMapView *weakSelf = self;

        [self animateWithDelay:MGLAnimationDuration animations:^
        {
            [weakSelf unrotateIfNeededForGesture];
        }];
    }
}

- (void)handleTwoFingerTapGesture:(UITapGestureRecognizer *)twoFingerTap
{
    if ( ! self.isZoomEnabled) return;

    if (_mbglMap->getZoom() == _mbglMap->getMinZoom()) return;

    _mbglMap->cancelTransitions();

    if (twoFingerTap.state == UIGestureRecognizerStateBegan)
    {
        [self trackGestureEvent:MGLEventGestureTwoFingerSingleTap forRecognizer:twoFingerTap];
    }
    else if (twoFingerTap.state == UIGestureRecognizerStateEnded)
    {
        CGPoint gesturePoint = [self anchorPointForGesture:twoFingerTap];

        mbgl::ScreenCoordinate center(gesturePoint.x, gesturePoint.y);
        _mbglMap->scaleBy(0.5, center, MGLDurationInSeconds(MGLAnimationDuration));

        __weak MGLMapView *weakSelf = self;

        [self animateWithDelay:MGLAnimationDuration animations:^
        {
            [weakSelf unrotateIfNeededForGesture];
        }];
    }
}

- (void)handleQuickZoomGesture:(UILongPressGestureRecognizer *)quickZoom
{
    if ( ! self.isZoomEnabled) return;

    _mbglMap->cancelTransitions();

    if (quickZoom.state == UIGestureRecognizerStateBegan)
    {
        [self trackGestureEvent:MGLEventGestureQuickZoom forRecognizer:quickZoom];

        self.scale = _mbglMap->getScale();

        self.quickZoomStart = [quickZoom locationInView:quickZoom.view].y;

        [self notifyGestureDidBegin];
    }
    else if (quickZoom.state == UIGestureRecognizerStateChanged)
    {
        CGFloat distance = [quickZoom locationInView:quickZoom.view].y - self.quickZoomStart;

        CGFloat newZoom = log2f(self.scale) + (distance / 75);

        if (newZoom < _mbglMap->getMinZoom()) return;

        CGPoint centerPoint = [self anchorPointForGesture:quickZoom];

        _mbglMap->scaleBy(powf(2, newZoom) / _mbglMap->getScale(),
                          mbgl::ScreenCoordinate { centerPoint.x, centerPoint.y });

        [self notifyMapChange:mbgl::MapChangeRegionIsChanging];
    }
    else if (quickZoom.state == UIGestureRecognizerStateEnded || quickZoom.state == UIGestureRecognizerStateCancelled)
    {
        [self notifyGestureDidEndWithDrift:NO];
        [self unrotateIfNeededForGesture];
    }
}

- (void)handleTwoFingerDragGesture:(UIPanGestureRecognizer *)twoFingerDrag
{
    if ( ! self.isPitchEnabled) return;

    _mbglMap->cancelTransitions();

    if (twoFingerDrag.state == UIGestureRecognizerStateBegan)
    {
        [self trackGestureEvent:MGLEventGesturePitchStart forRecognizer:twoFingerDrag];
        [self notifyGestureDidBegin];
    }
    else if (twoFingerDrag.state == UIGestureRecognizerStateBegan || twoFingerDrag.state == UIGestureRecognizerStateChanged)
    {
        CGFloat gestureDistance = CGPoint([twoFingerDrag translationInView:twoFingerDrag.view]).y;
        CGFloat currentPitch = _mbglMap->getPitch();
        CGFloat slowdown = 20.0;

        CGFloat pitchNew = currentPitch - (gestureDistance / slowdown);

        CGPoint centerPoint = [self anchorPointForGesture:twoFingerDrag];

        _mbglMap->setPitch(pitchNew, mbgl::ScreenCoordinate { centerPoint.x, centerPoint.y });

        [self notifyMapChange:mbgl::MapChangeRegionIsChanging];
    }
    else if (twoFingerDrag.state == UIGestureRecognizerStateEnded || twoFingerDrag.state == UIGestureRecognizerStateCancelled)
    {
        [self notifyGestureDidEndWithDrift:NO];
        [self unrotateIfNeededForGesture];
    }
}

- (CGPoint)anchorPointForGesture:(UIGestureRecognizer *)gesture {
    if (self.userTrackingMode != MGLUserTrackingModeNone)
    {
        return self.userLocationAnnotationViewCenter;
    }

    // Special case for two-finger drag and quickzoom
    if ([gesture isKindOfClass:[UIPanGestureRecognizer class]] || [gesture isKindOfClass:[UILongPressGestureRecognizer class]])
    {
        return self.contentCenter;
    }

    return [gesture locationInView:gesture.view];
}

- (BOOL)gestureRecognizerShouldBegin:(UIGestureRecognizer *)gestureRecognizer
{
    if ([gestureRecognizer isKindOfClass:[UIPanGestureRecognizer class]])
    {
        UIPanGestureRecognizer *panGesture = (UIPanGestureRecognizer *)gestureRecognizer;

        if (panGesture.minimumNumberOfTouches == 2)
        {
            CGPoint velocity = [panGesture velocityInView:panGesture.view];
            double gestureAngle = MGLDegreesFromRadians(atan(velocity.y / velocity.x));
            double horizontalToleranceDegrees = 20.0;

            // cancel if gesture angle is not 90º±20º (more or less vertical)
            if ( ! (fabs((fabs(gestureAngle) - 90.0)) < horizontalToleranceDegrees))
            {
                return NO;
            }
        }
    }
    return YES;
}

- (void)handleCalloutAccessoryTapGesture:(UITapGestureRecognizer *)tap
{
    if ([self.delegate respondsToSelector:@selector(mapView:annotation:calloutAccessoryControlTapped:)])
    {
        NSAssert([tap.view isKindOfClass:[UIControl class]], @"Tapped view %@ is not a UIControl", tap.view);
        id <MGLAnnotation> selectedAnnotation = self.selectedAnnotation;
        NSAssert(selectedAnnotation, @"Selected annotation should not be nil.");
        [self.delegate mapView:self annotation:selectedAnnotation
            calloutAccessoryControlTapped:(UIControl *)tap.view];
    }
}

- (BOOL)calloutViewShouldHighlight:(__unused MGLCompactCalloutView *)calloutView
{
    return [self.delegate respondsToSelector:@selector(mapView:tapOnCalloutForAnnotation:)];
}

- (void)calloutViewClicked:(__unused SMCalloutView *)calloutView
{
    if ([self.delegate respondsToSelector:@selector(mapView:tapOnCalloutForAnnotation:)])
    {
        id <MGLAnnotation> selectedAnnotation = self.selectedAnnotation;
        NSAssert(selectedAnnotation, @"Selected annotation should not be nil.");
        [self.delegate mapView:self tapOnCalloutForAnnotation:selectedAnnotation];
    }
}

- (void)calloutViewTapped:(__unused MGLCompactCalloutView *)calloutView
{
    if ([self.delegate respondsToSelector:@selector(mapView:tapOnCalloutForAnnotation:)])
    {
        id <MGLAnnotation> selectedAnnotation = self.selectedAnnotation;
        NSAssert(selectedAnnotation, @"Selected annotation should not be nil.");
        [self.delegate mapView:self tapOnCalloutForAnnotation:selectedAnnotation];
    }
}

- (void)calloutViewDidAppear:(UIView<MGLCalloutView> *)calloutView
{
    UIAccessibilityPostNotification(UIAccessibilityScreenChangedNotification, nil);
    UIAccessibilityPostNotification(UIAccessibilityLayoutChangedNotification, calloutView);
}

- (BOOL)gestureRecognizer:(UIGestureRecognizer *)gestureRecognizer shouldRecognizeSimultaneouslyWithGestureRecognizer:(UIGestureRecognizer *)otherGestureRecognizer
{
    NSArray *validSimultaneousGestures = @[ self.pan, self.pinch, self.rotate ];

    return ([validSimultaneousGestures containsObject:gestureRecognizer] && [validSimultaneousGestures containsObject:otherGestureRecognizer]);
}

- (void)trackGestureEvent:(NSString *)gestureID forRecognizer:(UIGestureRecognizer *)recognizer
{
    CGPoint pointInView = CGPointMake([recognizer locationInView:recognizer.view].x, [recognizer locationInView:recognizer.view].y);
    CLLocationCoordinate2D gestureCoordinate = [self convertPoint:pointInView toCoordinateFromView:recognizer.view];
    int zoom = round([self zoomLevel]);

    [MGLMapboxEvents pushEvent:MGLEventTypeMapTap withAttributes:@{
        MGLEventKeyLatitude: @(gestureCoordinate.latitude),
        MGLEventKeyLongitude: @(gestureCoordinate.longitude),
        MGLEventKeyZoomLevel: @(zoom),
        MGLEventKeyGestureID: gestureID
    }];
}

#pragma mark - Attribution -

- (void)showAttribution
{
    if ( ! self.attributionSheet)
    {
        self.attributionSheet = [[UIActionSheet alloc] initWithTitle:NSLocalizedStringWithDefaultValue(@"SDK_NAME", nil, nil, @"Mapbox iOS SDK", @"Action sheet title")
                                                            delegate:self
                                                   cancelButtonTitle:NSLocalizedStringWithDefaultValue(@"CANCEL", nil, nil, @"Cancel", @"")
                                              destructiveButtonTitle:nil
                                                   otherButtonTitles:
                                 NSLocalizedStringWithDefaultValue(@"COPY_MAPBOX", nil, nil, @"© Mapbox", @"Copyright notice in attribution sheet"),
                                 NSLocalizedStringWithDefaultValue(@"COPY_OSM", nil, nil, @"© OpenStreetMap", @"Copyright notice in attribution sheet"),
                                 NSLocalizedStringWithDefaultValue(@"MAP_FEEDBACK", nil, nil, @"Improve This Map", @"Action in attribution sheet"),
                                 NSLocalizedStringWithDefaultValue(@"TELEMETRY_NAME", nil, nil, @"Mapbox Telemetry", @"Action in attribution sheet"),
                                 nil];

    }

    [self.attributionSheet showFromRect:self.attributionButton.frame inView:self animated:YES];
}

- (void)actionSheet:(UIActionSheet *)actionSheet didDismissWithButtonIndex:(NSInteger)buttonIndex
{
    if (buttonIndex == actionSheet.firstOtherButtonIndex)
    {
        [[UIApplication sharedApplication] openURL:
         [NSURL URLWithString:@"https://www.mapbox.com/about/maps/"]];
    }
    else if (buttonIndex == actionSheet.firstOtherButtonIndex + 1)
    {
        [[UIApplication sharedApplication] openURL:
         [NSURL URLWithString:@"http://www.openstreetmap.org/about/"]];
    }
    else if (buttonIndex == actionSheet.firstOtherButtonIndex + 2)
    {
        NSString *feedbackURL = [NSString stringWithFormat:@"https://www.mapbox.com/map-feedback/#/%.5f/%.5f/%i",
                                 self.longitude, self.latitude, (int)round(self.zoomLevel + 1)];
        [[UIApplication sharedApplication] openURL:
         [NSURL URLWithString:feedbackURL]];
    }
    else if (buttonIndex == actionSheet.firstOtherButtonIndex + 3)
    {
        NSString *message;
        NSString *participate;
        NSString *optOut;

        if ([[NSUserDefaults standardUserDefaults] boolForKey:@"MGLMapboxMetricsEnabled"])
        {
            message = NSLocalizedStringWithDefaultValue(@"TELEMETRY_ENABLED_MSG", nil, nil, @"You are helping to make OpenStreetMap and Mapbox maps better by contributing anonymous usage data.", @"Telemetry prompt message");
            participate = NSLocalizedStringWithDefaultValue(@"TELEMETRY_ENABLED_ON", nil, nil, @"Keep Participating", @"Telemetry prompt button");
            optOut = NSLocalizedStringWithDefaultValue(@"TELEMETRY_ENABLED_OFF", nil, nil, @"Stop Participating", @"Telemetry prompt button");
        }
        else
        {
            message = NSLocalizedStringWithDefaultValue(@"TELEMETRY_DISABLED_MSG", nil, nil, @"You can help make OpenStreetMap and Mapbox maps better by contributing anonymous usage data.", @"Telemetry prompt message");
            participate = NSLocalizedStringWithDefaultValue(@"TELEMETRY_DISABLED_ON", nil, nil, @"Participate", @"Telemetry prompt button");
            optOut = NSLocalizedStringWithDefaultValue(@"TELEMETRY_DISABLED_OFF", nil, nil, @"Don’t Participate", @"Telemetry prompt button");
        }

        UIAlertView *alert = [[UIAlertView alloc] initWithTitle:NSLocalizedStringWithDefaultValue(@"TELEMETRY_TITLE", nil, nil, @"Make Mapbox Maps Better", @"Telemetry prompt title")
                                                        message:message
                                                       delegate:self
                                              cancelButtonTitle:participate
                                              otherButtonTitles:NSLocalizedStringWithDefaultValue(@"TELEMETRY_MORE", nil, nil, @"Tell Me More", @"Telemetry prompt button"), optOut, nil];
        [alert show];
    }
}

- (void)alertView:(UIAlertView *)alertView didDismissWithButtonIndex:(NSInteger)buttonIndex
{
    if (buttonIndex == alertView.cancelButtonIndex)
    {
        [[NSUserDefaults standardUserDefaults] setBool:YES forKey:@"MGLMapboxMetricsEnabled"];
    }
    else if (buttonIndex == alertView.firstOtherButtonIndex)
    {
        [[UIApplication sharedApplication] openURL:
         [NSURL URLWithString:@"https://www.mapbox.com/telemetry/"]];
    }
    else if (buttonIndex == alertView.firstOtherButtonIndex + 1)
    {
        [[NSUserDefaults standardUserDefaults] setBool:NO forKey:@"MGLMapboxMetricsEnabled"];
    }
}

#pragma mark - Properties -

- (void)observeValueForKeyPath:(NSString *)keyPath ofObject:(id)object change:(NSDictionary *)change context:(void *)context
{
    if ([keyPath isEqualToString:@"hidden"] && object == _attributionButton)
    {
        NSNumber *hiddenNumber = change[NSKeyValueChangeNewKey];
        BOOL attributionButtonWasHidden = [hiddenNumber boolValue];
        if (attributionButtonWasHidden)
        {
            [MGLMapboxEvents ensureMetricsOptoutExists];
        }
    }
    else if ([keyPath isEqualToString:@"coordinate"] && [object conformsToProtocol:@protocol(MGLAnnotation)] && ![object isKindOfClass:[MGLMultiPoint class]])
    {
        id <MGLAnnotation> annotation = object;
        MGLAnnotationTag annotationTag = (MGLAnnotationTag)(NSUInteger)context;
        // We can get here because a subclass registered itself as an observer
        // of the coordinate key path of a non-multipoint annotation but failed
        // to handle the change. This check deters us from treating the
        // subclass’s context as an annotation tag. If the context happens to
        // match a valid annotation tag, the annotation will be unnecessarily
        // but safely updated.
        if (annotation == [self annotationWithTag:annotationTag])
        {
            const mbgl::Point<double> point = MGLPointFromLocationCoordinate2D(annotation.coordinate);

            MGLAnnotationContext &annotationContext = _annotationContextsByAnnotationTag.at(annotationTag);
            if (annotationContext.annotationView)
            {
                // Redundantly move the associated annotation view outside the scope of the animation-less transaction block in -updateAnnotationViews.
                annotationContext.annotationView.center = [self convertCoordinate:annotationContext.annotation.coordinate toPointToView:self];
            }

            MGLAnnotationImage *annotationImage = [self imageOfAnnotationWithTag:annotationTag];
            NSString *symbolName = annotationImage.styleIconIdentifier;

            // Update the annotation’s backing geometry to match the annotation model object. Any associated annotation view is also moved by side effect. However, -updateAnnotationViews disables the view’s animation actions, because it can’t distinguish between moves due to the viewport changing and moves due to the annotation’s coordinate changing.
            _mbglMap->updateAnnotation(annotationTag, mbgl::SymbolAnnotation { point, symbolName.UTF8String });
            if (annotationTag == _selectedAnnotationTag)
            {
                [self deselectAnnotation:annotation animated:YES];
            }
        }
    }
    else if ([keyPath isEqualToString:@"coordinates"] && [object isKindOfClass:[MGLMultiPoint class]])
    {
        MGLMultiPoint *annotation = object;
        MGLAnnotationTag annotationTag = (MGLAnnotationTag)(NSUInteger)context;
        // We can get here because a subclass registered itself as an observer
        // of the coordinates key path of a multipoint annotation but failed
        // to handle the change. This check deters us from treating the
        // subclass’s context as an annotation tag. If the context happens to
        // match a valid annotation tag, the annotation will be unnecessarily
        // but safely updated.
        if (annotation == [self annotationWithTag:annotationTag])
        {
            // Update the annotation’s backing geometry to match the annotation model object.
            _mbglMap->updateAnnotation(annotationTag, [annotation annotationObjectWithDelegate:self]);

            // We don't current support shape multipoint annotation selection, but let's make sure
            // deselection is handled just to avoid problems in the future.
            if (annotationTag == _selectedAnnotationTag)
            {
                [self deselectAnnotation:annotation animated:YES];
            }
        }
    }
}

+ (NS_SET_OF(NSString *) *)keyPathsForValuesAffectingZoomEnabled
{
    return [NSSet setWithObject:@"allowsZooming"];
}

+ (NS_SET_OF(NSString *) *)keyPathsForValuesAffectingScrollEnabled
{
    return [NSSet setWithObject:@"allowsScrolling"];
}

+ (NS_SET_OF(NSString *) *)keyPathsForValuesAffectingRotateEnabled
{
    return [NSSet setWithObject:@"allowsRotating"];
}

+ (NS_SET_OF(NSString *) *)keyPathsForValuesAffectingPitchEnabled
{
    return [NSSet setWithObject:@"allowsTilting"];
}

- (MGLMapDebugMaskOptions)debugMask
{
    mbgl::MapDebugOptions options = _mbglMap->getDebug();
    MGLMapDebugMaskOptions mask = 0;
    if (options & mbgl::MapDebugOptions::TileBorders)
    {
        mask |= MGLMapDebugTileBoundariesMask;
    }
    if (options & mbgl::MapDebugOptions::ParseStatus)
    {
        mask |= MGLMapDebugTileInfoMask;
    }
    if (options & mbgl::MapDebugOptions::Timestamps)
    {
        mask |= MGLMapDebugTimestampsMask;
    }
    if (options & mbgl::MapDebugOptions::Collision)
    {
        mask |= MGLMapDebugCollisionBoxesMask;
    }
    if (options & mbgl::MapDebugOptions::Overdraw)
    {
        mask |= MGLMapDebugOverdrawVisualizationMask;
    }
    return mask;
}

- (void)setDebugMask:(MGLMapDebugMaskOptions)debugMask
{
    mbgl::MapDebugOptions options = mbgl::MapDebugOptions::NoDebug;
    if (debugMask & MGLMapDebugTileBoundariesMask)
    {
        options |= mbgl::MapDebugOptions::TileBorders;
    }
    if (debugMask & MGLMapDebugTileInfoMask)
    {
        options |= mbgl::MapDebugOptions::ParseStatus;
    }
    if (debugMask & MGLMapDebugTimestampsMask)
    {
        options |= mbgl::MapDebugOptions::Timestamps;
    }
    if (debugMask & MGLMapDebugCollisionBoxesMask)
    {
        options |= mbgl::MapDebugOptions::Collision;
    }
    if (debugMask & MGLMapDebugOverdrawVisualizationMask)
    {
        options |= mbgl::MapDebugOptions::Overdraw;
    }
    _mbglMap->setDebug(options);
}

- (void)setDebugActive:(BOOL)debugActive
{
    self.debugMask = debugActive ? (MGLMapDebugTileBoundariesMask |
                                    MGLMapDebugTileInfoMask |
                                    MGLMapDebugCollisionBoxesMask) : 0;
}

- (BOOL)isDebugActive
{
    return self.debugMask;
}

- (void)toggleDebug
{
    self.debugActive = !self.debugActive;
}

- (void)resetNorth
{
    [self resetNorthAnimated:YES];
}

- (void)resetNorthAnimated:(BOOL)animated
{
    [self setDirection:0 animated:animated];
}

- (void)resetPosition
{
    CGFloat pitch = _mbglMap->getDefaultPitch();
    CLLocationDirection heading = mbgl::util::wrap(_mbglMap->getDefaultBearing(), 0., 360.);
    CLLocationDistance distance = MGLAltitudeForZoomLevel(_mbglMap->getDefaultZoom(), pitch, 0, self.frame.size);
    self.camera = [MGLMapCamera cameraLookingAtCenterCoordinate:MGLLocationCoordinate2DFromLatLng(_mbglMap->getDefaultLatLng())
                                                   fromDistance:distance
                                                          pitch:pitch
                                                        heading:heading];
}

- (void)emptyMemoryCache
{
    _mbglMap->onLowMemory();
}

#pragma mark - Accessibility -

- (NSString *)accessibilityValue
{
    double zoomLevel = round(self.zoomLevel + 1);
    return [NSString stringWithFormat:NSLocalizedStringWithDefaultValue(@"MAP_A11Y_VALUE", nil, nil, @"Zoom %dx\n%ld annotation(s) visible", @"Map accessibility value"), (int)zoomLevel, (long)self.accessibilityAnnotationCount];
}

- (CGRect)accessibilityFrame
{
    CGRect frame = [super accessibilityFrame];
    UIViewController *viewController = self.viewControllerForLayoutGuides;
    if (viewController)
    {
        CGFloat topInset = viewController.topLayoutGuide.length;
        frame.origin.y += topInset;
        frame.size.height -= topInset + viewController.bottomLayoutGuide.length;
    }
    return frame;
}

- (UIBezierPath *)accessibilityPath
{
    UIBezierPath *path = [UIBezierPath bezierPathWithRect:self.accessibilityFrame];

    // Exclude any visible annotation callout view.
    if (self.calloutViewForSelectedAnnotation)
    {
        UIBezierPath *calloutViewPath = [UIBezierPath bezierPathWithRect:self.calloutViewForSelectedAnnotation.frame];
        [path appendPath:calloutViewPath];
    }

    return path;
}

- (NSInteger)accessibilityElementCount
{
    if (self.calloutViewForSelectedAnnotation)
    {
        return 2 /* selectedAnnotationCalloutView, mapViewProxyAccessibilityElement */;
    }
    NSInteger count = self.accessibilityAnnotationCount + 2 /* compass, attributionButton */;
    if (self.userLocationAnnotationView)
    {
        count++;
    }
    return count;
}

- (NSInteger)accessibilityAnnotationCount
{
    std::vector<MGLAnnotationTag> visibleAnnotations = [self annotationTagsInRect:self.bounds];
    return visibleAnnotations.size();
}

- (id)accessibilityElementAtIndex:(NSInteger)index
{
    if (self.calloutViewForSelectedAnnotation)
    {
        if (index == 0)
        {
            return self.calloutViewForSelectedAnnotation;
        }
        if (index == 1)
        {
            self.mapViewProxyAccessibilityElement.accessibilityFrame = self.accessibilityFrame;
            self.mapViewProxyAccessibilityElement.accessibilityPath = self.accessibilityPath;
            return self.mapViewProxyAccessibilityElement;
        }
        return nil;
    }
    std::vector<MGLAnnotationTag> visibleAnnotations = [self annotationTagsInRect:self.bounds];

    // Ornaments
    if (index == 0)
    {
        return self.compassView;
    }
    if ( ! self.userLocationAnnotationView)
    {
        index++;
    }
    else if (index == 1)
    {
        return self.userLocationAnnotationView;
    }
    if (index > 0 && (NSUInteger)index == visibleAnnotations.size() + 2 /* compass, userLocationAnnotationView */)
    {
        return self.attributionButton;
    }

    std::sort(visibleAnnotations.begin(), visibleAnnotations.end());
    CGPoint centerPoint = self.contentCenter;
    if (self.userTrackingMode != MGLUserTrackingModeNone)
    {
        centerPoint = self.userLocationAnnotationViewCenter;
    }
    CLLocationCoordinate2D currentCoordinate = [self convertPoint:centerPoint toCoordinateFromView:self];
    std::sort(visibleAnnotations.begin(), visibleAnnotations.end(), [&](const MGLAnnotationTag tagA, const MGLAnnotationTag tagB) {
        CLLocationCoordinate2D coordinateA = [[self annotationWithTag:tagA] coordinate];
        CLLocationCoordinate2D coordinateB = [[self annotationWithTag:tagB] coordinate];
        CLLocationDegrees deltaA = hypot(coordinateA.latitude - currentCoordinate.latitude,
                                         coordinateA.longitude - currentCoordinate.longitude);
        CLLocationDegrees deltaB = hypot(coordinateB.latitude - currentCoordinate.latitude,
                                         coordinateB.longitude - currentCoordinate.longitude);
        return deltaA < deltaB;
    });

    NSUInteger annotationIndex = MGLAnnotationTagNotFound;
    if (index >= 0 && (NSUInteger)(index - 2) < visibleAnnotations.size())
    {
        annotationIndex = index - 2 /* compass, userLocationAnnotationView */;
    }
    MGLAnnotationTag annotationTag = visibleAnnotations[annotationIndex];
    NSAssert(annotationTag != MGLAnnotationTagNotFound, @"Can’t get accessibility element for nonexistent or invisible annotation at index %li.", (long)index);
    NSAssert(_annotationContextsByAnnotationTag.count(annotationTag), @"Missing annotation for tag %u.", annotationTag);
    MGLAnnotationContext &annotationContext = _annotationContextsByAnnotationTag.at(annotationTag);
    id <MGLAnnotation> annotation = annotationContext.annotation;

    // Let the annotation view serve as its own accessibility element.
    MGLAnnotationView *annotationView = annotationContext.annotationView;
    if (annotationView && annotationView.superview)
    {
        return annotationView;
    }

    // Lazily create an accessibility element for the found annotation.
    if ( ! annotationContext.accessibilityElement)
    {
        annotationContext.accessibilityElement = [[MGLAnnotationAccessibilityElement alloc] initWithAccessibilityContainer:self tag:annotationTag];
    }

    // Update the accessibility element.
    MGLAnnotationImage *annotationImage = [self imageOfAnnotationWithTag:annotationTag];
    CGRect annotationFrame = [self frameOfImage:annotationImage.image centeredAtCoordinate:annotation.coordinate];
    CGPoint annotationFrameCenter = CGPointMake(CGRectGetMidX(annotationFrame), CGRectGetMidY(annotationFrame));
    CGRect minimumFrame = CGRectInset({ annotationFrameCenter, CGSizeZero },
                                      -MGLAnnotationAccessibilityElementMinimumSize.width / 2,
                                      -MGLAnnotationAccessibilityElementMinimumSize.height / 2);
    annotationFrame = CGRectUnion(annotationFrame, minimumFrame);
    CGRect screenRect = UIAccessibilityConvertFrameToScreenCoordinates(annotationFrame, self);
    annotationContext.accessibilityElement.accessibilityFrame = screenRect;
    annotationContext.accessibilityElement.accessibilityHint = NSLocalizedStringWithDefaultValue(@"ANNOTATION_A11Y_HINT", nil, nil, @"Shows more info", @"Accessibility hint");

    if ([annotation respondsToSelector:@selector(title)])
    {
        annotationContext.accessibilityElement.accessibilityLabel = annotation.title;
    }
    if ([annotation respondsToSelector:@selector(subtitle)])
    {
        annotationContext.accessibilityElement.accessibilityValue = annotation.subtitle;
    }

    return annotationContext.accessibilityElement;
}

- (NSInteger)indexOfAccessibilityElement:(id)element
{
    if (self.calloutViewForSelectedAnnotation)
    {
        return [@[self.calloutViewForSelectedAnnotation, self.mapViewProxyAccessibilityElement]
                indexOfObject:element];
    }
    if (element == self.compassView)
    {
        return 0;
    }
    if (element == self.userLocationAnnotationView)
    {
        return 1;
    }

    std::vector<MGLAnnotationTag> visibleAnnotations = [self annotationTagsInRect:self.bounds];

    MGLAnnotationTag tag = MGLAnnotationTagNotFound;
    if ([element isKindOfClass:[MGLAnnotationView class]])
    {
        id <MGLAnnotation> annotation = [(MGLAnnotationView *)element annotation];
        tag = [self annotationTagForAnnotation:annotation];
    }
    else if ([element isKindOfClass:[MGLAnnotationAccessibilityElement class]])
    {
        tag = [(MGLAnnotationAccessibilityElement *)element tag];
    }
    else if (element == self.attributionButton)
    {
        return !!self.userLocationAnnotationView + visibleAnnotations.size();
    }
    else
    {
        return NSNotFound;
    }

    std::sort(visibleAnnotations.begin(), visibleAnnotations.end());
    auto foundElement = std::find(visibleAnnotations.begin(), visibleAnnotations.end(), tag);
    if (foundElement == visibleAnnotations.end())
    {
        return NSNotFound;
    }
    return !!self.userLocationAnnotationView + std::distance(visibleAnnotations.begin(), foundElement) + 1 /* compass */;
}

- (MGLMapViewProxyAccessibilityElement *)mapViewProxyAccessibilityElement
{
    if ( ! _mapViewProxyAccessibilityElement)
    {
        _mapViewProxyAccessibilityElement = [[MGLMapViewProxyAccessibilityElement alloc] initWithAccessibilityContainer:self];
    }
    return _mapViewProxyAccessibilityElement;
}

- (void)accessibilityIncrement
{
    // Swipe up to zoom out.
    [self accessibilityScaleBy:0.5];
}

- (void)accessibilityDecrement
{
    // Swipe down to zoom in.
    [self accessibilityScaleBy:2];
}

- (void)accessibilityScaleBy:(double)scaleFactor
{
    CGPoint centerPoint = self.contentCenter;
    if (self.userTrackingMode != MGLUserTrackingModeNone)
    {
        centerPoint = self.userLocationAnnotationViewCenter;
    }
    _mbglMap->scaleBy(scaleFactor, mbgl::ScreenCoordinate { centerPoint.x, centerPoint.y });
    [self unrotateIfNeededForGesture];

    UIAccessibilityPostNotification(UIAccessibilityAnnouncementNotification, self.accessibilityValue);
}

#pragma mark - Geography -

+ (NS_SET_OF(NSString *) *)keyPathsForValuesAffectingCenterCoordinate
{
    return [NSSet setWithObjects:@"latitude", @"longitude", @"camera", nil];
}

- (void)setCenterCoordinate:(CLLocationCoordinate2D)coordinate animated:(BOOL)animated
{
    [self setCenterCoordinate:coordinate zoomLevel:self.zoomLevel animated:animated];
}

- (void)setCenterCoordinate:(CLLocationCoordinate2D)centerCoordinate
{
    [self setCenterCoordinate:centerCoordinate animated:NO];
}

- (CLLocationCoordinate2D)centerCoordinate
{
    mbgl::EdgeInsets padding = MGLEdgeInsetsFromNSEdgeInsets(self.contentInset);
    return MGLLocationCoordinate2DFromLatLng(_mbglMap->getLatLng(padding));
}

- (void)setCenterCoordinate:(CLLocationCoordinate2D)centerCoordinate zoomLevel:(double)zoomLevel animated:(BOOL)animated
{
    [self setCenterCoordinate:centerCoordinate zoomLevel:zoomLevel direction:self.direction animated:animated];
}

- (void)setCenterCoordinate:(CLLocationCoordinate2D)centerCoordinate zoomLevel:(double)zoomLevel direction:(CLLocationDirection)direction animated:(BOOL)animated {
    [self setCenterCoordinate:centerCoordinate zoomLevel:zoomLevel direction:direction animated:animated completionHandler:NULL];
}

- (void)setCenterCoordinate:(CLLocationCoordinate2D)centerCoordinate zoomLevel:(double)zoomLevel direction:(CLLocationDirection)direction animated:(BOOL)animated completionHandler:(nullable void (^)(void))completion
{
    self.userTrackingMode = MGLUserTrackingModeNone;

    [self _setCenterCoordinate:centerCoordinate edgePadding:self.contentInset zoomLevel:zoomLevel direction:direction duration:animated ? MGLAnimationDuration : 0 animationTimingFunction:nil completionHandler:completion];
}

- (void)_setCenterCoordinate:(CLLocationCoordinate2D)centerCoordinate animated:(BOOL)animated {
    [self _setCenterCoordinate:centerCoordinate edgePadding:self.contentInset zoomLevel:self.zoomLevel direction:self.direction duration:animated ? MGLAnimationDuration : 0 animationTimingFunction:nil completionHandler:NULL];
}

- (void)_setCenterCoordinate:(CLLocationCoordinate2D)centerCoordinate edgePadding:(UIEdgeInsets)insets zoomLevel:(double)zoomLevel direction:(CLLocationDirection)direction duration:(NSTimeInterval)duration animationTimingFunction:(nullable CAMediaTimingFunction *)function completionHandler:(nullable void (^)(void))completion
{
    _mbglMap->cancelTransitions();

    mbgl::CameraOptions cameraOptions;
    cameraOptions.center = MGLLatLngFromLocationCoordinate2D(centerCoordinate);
    cameraOptions.padding = MGLEdgeInsetsFromNSEdgeInsets(insets);
    cameraOptions.zoom = zoomLevel;
    if (direction >= 0)
    {
        cameraOptions.angle = MGLRadiansFromDegrees(-direction);
    }

    mbgl::AnimationOptions animationOptions;
    if (duration)
    {
        animationOptions.duration.emplace(MGLDurationInSeconds(duration));
        animationOptions.easing.emplace(MGLUnitBezierForMediaTimingFunction(function));
    }
    if (completion)
    {
        animationOptions.transitionFinishFn = [completion]() {
            // Must run asynchronously after the transition is completely over.
            // Otherwise, a call to -setCenterCoordinate: within the completion
            // handler would reenter the completion handler’s caller.
            dispatch_async(dispatch_get_main_queue(), ^{
                completion();
            });
        };
    }
    _mbglMap->easeTo(cameraOptions, animationOptions);
}

+ (NS_SET_OF(NSString *) *)keyPathsForValuesAffectingZoomLevel
{
    return [NSSet setWithObject:@"camera"];
}

- (double)zoomLevel
{
    return _mbglMap->getZoom();
}

- (void)setZoomLevel:(double)zoomLevel
{
    [self setZoomLevel:zoomLevel animated:NO];
}

- (void)setZoomLevel:(double)zoomLevel animated:(BOOL)animated
{
    if (zoomLevel == self.zoomLevel) return;
    _mbglMap->cancelTransitions();

    CGFloat duration = animated ? MGLAnimationDuration : 0;

    _mbglMap->setZoom(zoomLevel,
                      MGLEdgeInsetsFromNSEdgeInsets(self.contentInset),
                      MGLDurationInSeconds(duration));
}

- (void)setMinimumZoomLevel:(double)minimumZoomLevel
{
    _mbglMap->setMinZoom(minimumZoomLevel);
    [self validateTileCacheSize];
}

- (double)minimumZoomLevel
{
    return _mbglMap->getMinZoom();
}

- (void)setMaximumZoomLevel:(double)maximumZoomLevel
{
    _mbglMap->setMaxZoom(maximumZoomLevel);
    [self validateTileCacheSize];
}

- (double)maximumZoomLevel
{
    return _mbglMap->getMaxZoom();
}

- (MGLCoordinateBounds)visibleCoordinateBounds
{
    return [self convertRect:self.bounds toCoordinateBoundsFromView:self];
}

- (void)setVisibleCoordinateBounds:(MGLCoordinateBounds)bounds
{
    [self setVisibleCoordinateBounds:bounds animated:NO];
}

- (void)setVisibleCoordinateBounds:(MGLCoordinateBounds)bounds animated:(BOOL)animated
{
    [self setVisibleCoordinateBounds:bounds edgePadding:UIEdgeInsetsZero animated:animated];
}

- (void)setVisibleCoordinateBounds:(MGLCoordinateBounds)bounds edgePadding:(UIEdgeInsets)insets animated:(BOOL)animated
{
    CLLocationCoordinate2D coordinates[] = {
        {bounds.ne.latitude, bounds.sw.longitude},
        bounds.sw,
        {bounds.sw.latitude, bounds.ne.longitude},
        bounds.ne,
    };
    [self setVisibleCoordinates:coordinates
                          count:sizeof(coordinates) / sizeof(coordinates[0])
                    edgePadding:insets
                       animated:animated];
}

- (void)setVisibleCoordinateBounds:(MGLCoordinateBounds)bounds edgePadding:(UIEdgeInsets)insets direction:(CLLocationDirection)direction animated:(BOOL)animated
{
    CLLocationCoordinate2D coordinates[] = {
        {bounds.ne.latitude, bounds.sw.longitude},
        bounds.sw,
        {bounds.sw.latitude, bounds.ne.longitude},
        bounds.ne,
    };
    [self setVisibleCoordinates:coordinates
                          count:sizeof(coordinates) / sizeof(coordinates[0])
                    edgePadding:insets
                      direction:direction
                       animated:animated];
}

- (void)setVisibleCoordinates:(CLLocationCoordinate2D *)coordinates count:(NSUInteger)count edgePadding:(UIEdgeInsets)insets animated:(BOOL)animated
{
    [self setVisibleCoordinates:coordinates count:count edgePadding:insets direction:self.direction animated:animated];
}

- (void)setVisibleCoordinates:(CLLocationCoordinate2D *)coordinates count:(NSUInteger)count edgePadding:(UIEdgeInsets)insets direction:(CLLocationDirection)direction animated:(BOOL)animated
{
    [self setVisibleCoordinates:coordinates count:count edgePadding:insets direction:direction duration:animated ? MGLAnimationDuration : 0 animationTimingFunction:nil];
}

- (void)setVisibleCoordinates:(CLLocationCoordinate2D *)coordinates count:(NSUInteger)count edgePadding:(UIEdgeInsets)insets direction:(CLLocationDirection)direction duration:(NSTimeInterval)duration animationTimingFunction:(nullable CAMediaTimingFunction *)function {
    [self setVisibleCoordinates:coordinates count:count edgePadding:insets direction:direction duration:duration animationTimingFunction:function completionHandler:NULL];
}

- (void)setVisibleCoordinates:(CLLocationCoordinate2D *)coordinates count:(NSUInteger)count edgePadding:(UIEdgeInsets)insets direction:(CLLocationDirection)direction duration:(NSTimeInterval)duration animationTimingFunction:(nullable CAMediaTimingFunction *)function completionHandler:(nullable void (^)(void))completion
{
    self.userTrackingMode = MGLUserTrackingModeNone;
    [self _setVisibleCoordinates:coordinates count:count edgePadding:insets direction:direction duration:duration animationTimingFunction:function completionHandler:completion];
}

- (void)_setVisibleCoordinates:(CLLocationCoordinate2D *)coordinates count:(NSUInteger)count edgePadding:(UIEdgeInsets)insets direction:(CLLocationDirection)direction duration:(NSTimeInterval)duration animationTimingFunction:(nullable CAMediaTimingFunction *)function completionHandler:(nullable void (^)(void))completion
{
    _mbglMap->cancelTransitions();

    [self willChangeValueForKey:@"visibleCoordinateBounds"];
    mbgl::EdgeInsets padding = MGLEdgeInsetsFromNSEdgeInsets(insets);
    padding += MGLEdgeInsetsFromNSEdgeInsets(self.contentInset);
    std::vector<mbgl::LatLng> latLngs;
    latLngs.reserve(count);
    for (NSUInteger i = 0; i < count; i++)
    {
        latLngs.push_back({coordinates[i].latitude, coordinates[i].longitude});
    }

    mbgl::CameraOptions cameraOptions = _mbglMap->cameraForLatLngs(latLngs, padding);
    if (direction >= 0)
    {
        cameraOptions.angle = MGLRadiansFromDegrees(-direction);
    }

    mbgl::AnimationOptions animationOptions;
    if (duration > 0)
    {
        animationOptions.duration.emplace(MGLDurationInSeconds(duration));
        animationOptions.easing.emplace(MGLUnitBezierForMediaTimingFunction(function));
    }
    if (completion)
    {
        animationOptions.transitionFinishFn = [completion]() {
            dispatch_async(dispatch_get_main_queue(), ^{
                completion();
            });
        };
    }
    _mbglMap->easeTo(cameraOptions, animationOptions);
    [self didChangeValueForKey:@"visibleCoordinateBounds"];
}

+ (NS_SET_OF(NSString *) *)keyPathsForValuesAffectingDirection
{
    return [NSSet setWithObject:@"camera"];
}

- (CLLocationDirection)direction
{
    return mbgl::util::wrap(_mbglMap->getBearing(), 0., 360.);
}

- (void)setDirection:(CLLocationDirection)direction animated:(BOOL)animated
{
    if ( ! animated && ! self.rotationAllowed) return;

    if (self.userTrackingMode == MGLUserTrackingModeFollowWithHeading)
    {
        self.userTrackingMode = MGLUserTrackingModeFollow;
    }

    [self _setDirection:direction animated:animated];
}

- (void)_setDirection:(CLLocationDirection)direction animated:(BOOL)animated
{
    if (direction == self.direction) return;
    _mbglMap->cancelTransitions();

    CGFloat duration = animated ? MGLAnimationDuration : 0;

    if (self.userTrackingMode == MGLUserTrackingModeNone)
    {
        _mbglMap->setBearing(direction,
                             MGLEdgeInsetsFromNSEdgeInsets(self.contentInset),
                             MGLDurationInSeconds(duration));
    }
    else
    {
        CGPoint centerPoint = self.userLocationAnnotationViewCenter;
        _mbglMap->setBearing(direction, mbgl::ScreenCoordinate { centerPoint.x, centerPoint.y },
                             MGLDurationInSeconds(duration));
    }
}

- (void)setDirection:(CLLocationDirection)direction
{
    [self setDirection:direction animated:NO];
}

+ (NS_SET_OF(NSString *) *)keyPathsForValuesAffectingPitch
{
    return [NSSet setWithObject:@"camera"];
}

+ (NS_SET_OF(NSString *) *)keyPathsForValuesAffectingCamera
{
    return [NSSet setWithObjects:@"longitude", @"latitude", @"centerCoordinate", @"zoomLevel", @"direction", nil];
}

- (MGLMapCamera *)camera
{
    mbgl::EdgeInsets padding = MGLEdgeInsetsFromNSEdgeInsets(self.contentInset);
    return [self cameraForCameraOptions:_mbglMap->getCameraOptions(padding)];
}

- (void)setCamera:(MGLMapCamera *)camera
{
    [self setCamera:camera animated:NO];
}

- (void)setCamera:(MGLMapCamera *)camera animated:(BOOL)animated
{
    [self setCamera:camera withDuration:animated ? MGLAnimationDuration : 0 animationTimingFunction:nil];
}

- (void)setCamera:(MGLMapCamera *)camera withDuration:(NSTimeInterval)duration animationTimingFunction:(nullable CAMediaTimingFunction *)function
{
    [self setCamera:camera withDuration:duration animationTimingFunction:function completionHandler:NULL];
}

- (void)setCamera:(MGLMapCamera *)camera withDuration:(NSTimeInterval)duration animationTimingFunction:(nullable CAMediaTimingFunction *)function completionHandler:(nullable void (^)(void))completion
{
    self.userTrackingMode = MGLUserTrackingModeNone;
    _mbglMap->cancelTransitions();
    if ([self.camera isEqual:camera])
    {
        return;
    }

    mbgl::CameraOptions cameraOptions = [self cameraOptionsObjectForAnimatingToCamera:camera edgePadding:self.contentInset];
    mbgl::AnimationOptions animationOptions;
    if (duration > 0)
    {
        animationOptions.duration.emplace(MGLDurationInSeconds(duration));
        animationOptions.easing.emplace(MGLUnitBezierForMediaTimingFunction(function));
    }
    if (completion)
    {
        animationOptions.transitionFinishFn = [completion]() {
            dispatch_async(dispatch_get_main_queue(), ^{
                completion();
            });
        };
    }

    [self willChangeValueForKey:@"camera"];
    _mbglMap->easeTo(cameraOptions, animationOptions);
    [self didChangeValueForKey:@"camera"];
}

- (void)flyToCamera:(MGLMapCamera *)camera completionHandler:(nullable void (^)(void))completion
{
    [self flyToCamera:camera withDuration:-1 completionHandler:completion];
}

- (void)flyToCamera:(MGLMapCamera *)camera withDuration:(NSTimeInterval)duration completionHandler:(nullable void (^)(void))completion
{
    [self flyToCamera:camera withDuration:duration peakAltitude:-1 completionHandler:completion];
}

- (void)flyToCamera:(MGLMapCamera *)camera withDuration:(NSTimeInterval)duration peakAltitude:(CLLocationDistance)peakAltitude completionHandler:(nullable void (^)(void))completion
{
    self.userTrackingMode = MGLUserTrackingModeNone;

    [self _flyToCamera:camera edgePadding:self.contentInset withDuration:duration peakAltitude:peakAltitude completionHandler:completion];
}

- (void)_flyToCamera:(MGLMapCamera *)camera edgePadding:(UIEdgeInsets)insets withDuration:(NSTimeInterval)duration peakAltitude:(CLLocationDistance)peakAltitude completionHandler:(nullable void (^)(void))completion
{
    _mbglMap->cancelTransitions();
    if ([self.camera isEqual:camera])
    {
        return;
    }

    mbgl::CameraOptions cameraOptions = [self cameraOptionsObjectForAnimatingToCamera:camera edgePadding:insets];
    mbgl::AnimationOptions animationOptions;
    if (duration >= 0)
    {
        animationOptions.duration = MGLDurationInSeconds(duration);
    }
    if (peakAltitude >= 0)
    {
        CLLocationDegrees peakLatitude = (self.centerCoordinate.latitude + camera.centerCoordinate.latitude) / 2;
        CLLocationDegrees peakPitch = (self.camera.pitch + camera.pitch) / 2;
        animationOptions.minZoom = MGLZoomLevelForAltitude(peakAltitude, peakPitch,
                                                           peakLatitude, self.frame.size);
    }
    if (completion)
    {
        animationOptions.transitionFinishFn = [completion]() {
            dispatch_async(dispatch_get_main_queue(), ^{
                completion();
            });
        };
    }

    [self willChangeValueForKey:@"camera"];
    _mbglMap->flyTo(cameraOptions, animationOptions);
    [self didChangeValueForKey:@"camera"];
}

- (MGLMapCamera *)cameraThatFitsCoordinateBounds:(MGLCoordinateBounds)bounds
{
    return [self cameraThatFitsCoordinateBounds:bounds edgePadding:UIEdgeInsetsZero];
}

- (MGLMapCamera *)cameraThatFitsCoordinateBounds:(MGLCoordinateBounds)bounds edgePadding:(UIEdgeInsets)insets
{
    mbgl::EdgeInsets padding = MGLEdgeInsetsFromNSEdgeInsets(insets);
    padding += MGLEdgeInsetsFromNSEdgeInsets(self.contentInset);
    mbgl::CameraOptions cameraOptions = _mbglMap->cameraForLatLngBounds(MGLLatLngBoundsFromCoordinateBounds(bounds), padding);
    return [self cameraForCameraOptions:cameraOptions];
}

- (MGLMapCamera *)cameraForCameraOptions:(const mbgl::CameraOptions &)cameraOptions
{
    CLLocationCoordinate2D centerCoordinate = MGLLocationCoordinate2DFromLatLng(cameraOptions.center ? *cameraOptions.center : _mbglMap->getLatLng());
    double zoomLevel = cameraOptions.zoom ? *cameraOptions.zoom : self.zoomLevel;
    CLLocationDirection direction = cameraOptions.angle ? -MGLDegreesFromRadians(*cameraOptions.angle) : self.direction;
    CGFloat pitch = cameraOptions.pitch ? MGLDegreesFromRadians(*cameraOptions.pitch) : _mbglMap->getPitch();
    CLLocationDistance altitude = MGLAltitudeForZoomLevel(zoomLevel, pitch, centerCoordinate.latitude, self.frame.size);
    return [MGLMapCamera cameraLookingAtCenterCoordinate:centerCoordinate fromDistance:altitude pitch:pitch heading:direction];
}

/// Returns a CameraOptions object that specifies parameters for animating to
/// the given camera.
- (mbgl::CameraOptions)cameraOptionsObjectForAnimatingToCamera:(MGLMapCamera *)camera edgePadding:(UIEdgeInsets)insets
{
    mbgl::CameraOptions options;
    if (CLLocationCoordinate2DIsValid(camera.centerCoordinate))
    {
        options.center = MGLLatLngFromLocationCoordinate2D(camera.centerCoordinate);
    }
    options.padding = MGLEdgeInsetsFromNSEdgeInsets(insets);
    options.zoom = MGLZoomLevelForAltitude(camera.altitude, camera.pitch,
                                           camera.centerCoordinate.latitude,
                                           self.frame.size);
    if (camera.heading >= 0)
    {
        options.angle = MGLRadiansFromDegrees(-camera.heading);
    }
    if (camera.pitch >= 0)
    {
        options.pitch = MGLRadiansFromDegrees(camera.pitch);
    }
    return options;
}

- (CLLocationCoordinate2D)convertPoint:(CGPoint)point toCoordinateFromView:(nullable UIView *)view
{
    return MGLLocationCoordinate2DFromLatLng([self convertPoint:point toLatLngFromView:view]);
}

/// Converts a point in the view’s coordinate system to a geographic coordinate.
- (mbgl::LatLng)convertPoint:(CGPoint)point toLatLngFromView:(nullable UIView *)view
{
    CGPoint convertedPoint = [self convertPoint:point fromView:view];
    return _mbglMap->latLngForPixel(mbgl::ScreenCoordinate(convertedPoint.x, convertedPoint.y)).wrapped();
}

- (CGPoint)convertCoordinate:(CLLocationCoordinate2D)coordinate toPointToView:(nullable UIView *)view
{
    return [self convertLatLng:MGLLatLngFromLocationCoordinate2D(coordinate) toPointToView:view];
}

/// Converts a geographic coordinate to a point in the view’s coordinate system.
- (CGPoint)convertLatLng:(mbgl::LatLng)latLng toPointToView:(nullable UIView *)view
{
    mbgl::ScreenCoordinate pixel = _mbglMap->pixelForLatLng(latLng);
    return [self convertPoint:CGPointMake(pixel.x, pixel.y) toView:view];
}

- (MGLCoordinateBounds)convertRect:(CGRect)rect toCoordinateBoundsFromView:(nullable UIView *)view
{
    return MGLCoordinateBoundsFromLatLngBounds([self convertRect:rect toLatLngBoundsFromView:view]);
}

- (CGRect)convertCoordinateBounds:(MGLCoordinateBounds)bounds toRectToView:(nullable UIView *)view
{
    return [self convertLatLngBounds:MGLLatLngBoundsFromCoordinateBounds(bounds) toRectToView:view];
}

/// Converts a geographic bounding box to a rectangle in the view’s coordinate
/// system.
- (CGRect)convertLatLngBounds:(mbgl::LatLngBounds)bounds toRectToView:(nullable UIView *)view {
    CGRect rect = { [self convertLatLng:bounds.southwest() toPointToView:view], CGSizeZero };
    rect = MGLExtendRect(rect, [self convertLatLng:bounds.northeast() toPointToView:view]);
    return rect;
}

/// Converts a rectangle in the given view’s coordinate system to a geographic
/// bounding box.
- (mbgl::LatLngBounds)convertRect:(CGRect)rect toLatLngBoundsFromView:(nullable UIView *)view
{
    mbgl::LatLngBounds bounds = mbgl::LatLngBounds::empty();
    bounds.extend([self convertPoint:rect.origin toLatLngFromView:view]);
    bounds.extend([self convertPoint:{ CGRectGetMaxX(rect), CGRectGetMinY(rect) } toLatLngFromView:view]);
    bounds.extend([self convertPoint:{ CGRectGetMaxX(rect), CGRectGetMaxY(rect) } toLatLngFromView:view]);
    bounds.extend([self convertPoint:{ CGRectGetMinX(rect), CGRectGetMaxY(rect) } toLatLngFromView:view]);

    // The world is wrapping if a point just outside the bounds is also within
    // the rect.
    mbgl::LatLng outsideLatLng;
    if (bounds.west() > -180)
    {
        outsideLatLng = {
            (bounds.south() + bounds.north()) / 2,
            bounds.west() - 1,
        };
    }
    else if (bounds.east() < 180)
    {
        outsideLatLng = {
            (bounds.south() + bounds.north()) / 2,
            bounds.east() + 1,
        };
    }

    // If the world is wrapping, extend the bounds to cover all longitudes.
    if (CGRectContainsPoint(rect, [self convertLatLng:outsideLatLng toPointToView:view]))
    {
        bounds.extend(mbgl::LatLng(bounds.south(), -180));
        bounds.extend(mbgl::LatLng(bounds.south(),  180));
    }

    return bounds;
}

- (CLLocationDistance)metersPerPointAtLatitude:(CLLocationDegrees)latitude
{
    return _mbglMap->getMetersPerPixelAtLatitude(latitude, self.zoomLevel);
}

- (CLLocationDistance)metersPerPixelAtLatitude:(CLLocationDegrees)latitude
{
    return [self metersPerPointAtLatitude:latitude];
}

#pragma mark - Styling -

- (NS_ARRAY_OF(NSURL *) *)bundledStyleURLs
{
    if ( ! _bundledStyleURLs)
    {
        _bundledStyleURLs = [NSMutableArray array];
        for (NSUInteger i = 0; i < mbgl::util::default_styles::numOrderedStyles; i++)
        {
            NSURL *styleURL = [NSURL URLWithString:@(mbgl::util::default_styles::orderedStyles[i].url)];
            [_bundledStyleURLs addObject:styleURL];
        }
    }

    return [NSArray arrayWithArray:_bundledStyleURLs];
}

- (nullable NSString *)styleID
{
    [NSException raise:@"Method unavailable" format:
     @"%s has been replaced by -[MGLMapView styleURL].",
     __PRETTY_FUNCTION__];
    return nil;
}

- (void)setStyleID:(nullable NSString *)styleID
{
    [NSException raise:@"Method unavailable" format:
     @"%s has been replaced by -[MGLMapView setStyleURL:].\n\n"
     @"If you previously set this style ID in a storyboard inspectable, select the MGLMapView in Interface Builder and delete the “styleID” entry from the User Defined Runtime Attributes section of the Identity inspector. "
     @"Then go to the Attributes inspector and enter “mapbox://styles/%@” into the “Style URL” field.",
     __PRETTY_FUNCTION__, styleID];
}

- (NS_ARRAY_OF(NSString *) *)styleClasses
{
    return [self.style styleClasses];
}

- (void)setStyleClasses:(NS_ARRAY_OF(NSString *) *)appliedClasses
{
    [self setStyleClasses:appliedClasses transitionDuration:0];
}

- (void)setStyleClasses:(NS_ARRAY_OF(NSString *) *)appliedClasses transitionDuration:(NSTimeInterval)transitionDuration
{
    [self.style setStyleClasses:appliedClasses transitionDuration:transitionDuration];
}

- (BOOL)hasStyleClass:(NSString *)styleClass
{
    return [self.style hasStyleClass:styleClass];
}

- (void)addStyleClass:(NSString *)styleClass
{
    [self.style addStyleClass:styleClass];
}

- (void)removeStyleClass:(NSString *)styleClass
{
    [self.style removeStyleClass:styleClass];
}

#pragma mark - Annotations -

- (nullable NS_ARRAY_OF(id <MGLAnnotation>) *)annotations
{
    if (_annotationContextsByAnnotationTag.empty())
    {
        return nil;
    }

    // Map all the annotation tags to the annotations themselves.
    std::vector<id <MGLAnnotation>> annotations;
    std::transform(_annotationContextsByAnnotationTag.begin(),
                   _annotationContextsByAnnotationTag.end(),
                   std::back_inserter(annotations),
                   ^ id <MGLAnnotation> (const std::pair<MGLAnnotationTag, MGLAnnotationContext> &pair)
    {
        return pair.second.annotation;
    });

    annotations.erase(std::remove_if(annotations.begin(), annotations.end(),
                                     [](const id <MGLAnnotation> annotation) { return annotation == nullptr; }),
                      annotations.end());

    return [NSArray arrayWithObjects:&annotations[0] count:annotations.size()];
}

/// Returns the annotation assigned the given tag. Cheap.
- (id <MGLAnnotation>)annotationWithTag:(MGLAnnotationTag)tag
{
    if ( ! _annotationContextsByAnnotationTag.count(tag))
    {
        return nil;
    }

    MGLAnnotationContext &annotationContext = _annotationContextsByAnnotationTag[tag];
    return annotationContext.annotation;
}

/// Returns the annotation tag assigned to the given annotation. Relatively expensive.
- (MGLAnnotationTag)annotationTagForAnnotation:(id <MGLAnnotation>)annotation
{
    if ( ! annotation || annotation == self.userLocation)
    {
        return MGLAnnotationTagNotFound;
    }

    for (auto &pair : _annotationContextsByAnnotationTag)
    {
        if (pair.second.annotation == annotation)
        {
            return pair.first;
        }
    }
    return MGLAnnotationTagNotFound;
}

- (void)addAnnotation:(id <MGLAnnotation>)annotation
{
    if ( ! annotation) return;

    // The core bulk add API is efficient with respect to indexing and
    // screen refreshes, thus we should defer to it even for individual adds.
    //
    [self addAnnotations:@[ annotation ]];
}

- (void)addAnnotations:(NS_ARRAY_OF(id <MGLAnnotation>) *)annotations
{
    if ( ! annotations) return;
    [self willChangeValueForKey:@"annotations"];

    NSMutableDictionary *annotationImagesForAnnotation = [NSMutableDictionary dictionary];
    NSMutableDictionary *annotationViewsForAnnotation = [NSMutableDictionary dictionary];

    BOOL delegateImplementsViewForAnnotation = [self.delegate respondsToSelector:@selector(mapView:viewForAnnotation:)];
    BOOL delegateImplementsImageForPoint = [self.delegate respondsToSelector:@selector(mapView:imageForAnnotation:)];

    NSMutableArray *newAnnotationViews = [[NSMutableArray alloc] initWithCapacity:annotations.count];

    for (id <MGLAnnotation> annotation in annotations)
    {
        NSAssert([annotation conformsToProtocol:@protocol(MGLAnnotation)], @"annotation should conform to MGLAnnotation");

        if ([annotation isKindOfClass:[MGLMultiPoint class]])
        {
            // Actual multipoints aren’t supported as annotations.
            if ([annotation isMemberOfClass:[MGLMultiPoint class]]
                || [annotation isMemberOfClass:[MGLMultiPointFeature class]])
            {
                continue;
            }

            // The polyline or polygon knows how to style itself (with the map view’s help).
            MGLMultiPoint *multiPoint = (MGLMultiPoint *)annotation;
            if (!multiPoint.pointCount) {
                continue;
            }

            MGLAnnotationTag annotationTag = _mbglMap->addAnnotation([multiPoint annotationObjectWithDelegate:self]);
            MGLAnnotationContext context;
            context.annotation = annotation;
            _annotationContextsByAnnotationTag[annotationTag] = context;

            [(NSObject *)annotation addObserver:self forKeyPath:@"coordinates" options:0 context:(void *)(NSUInteger)annotationTag];
        }
        else if ( ! [annotation isKindOfClass:[MGLMultiPolyline class]]
                 || ![annotation isKindOfClass:[MGLMultiPolygon class]]
                 || ![annotation isKindOfClass:[MGLShapeCollection class]])
        {
            MGLAnnotationView *annotationView;
            NSString *symbolName;
            NSValue *annotationValue = [NSValue valueWithNonretainedObject:annotation];

            if (delegateImplementsViewForAnnotation)
            {
                annotationView = [self annotationViewForAnnotation:annotation];
                if (annotationView)
                {
                    annotationViewsForAnnotation[annotationValue] = annotationView;
                    annotationView.annotation = annotation;
                    annotationView.center = [self convertCoordinate:annotation.coordinate toPointToView:self];
                    [newAnnotationViews addObject:annotationView];

                    MGLAnnotationImage *annotationImage = self.invisibleAnnotationImage;
                    symbolName = annotationImage.styleIconIdentifier;
                    annotationImagesForAnnotation[annotationValue] = annotationImage;
                    if ( ! self.annotationImagesByIdentifier[annotationImage.reuseIdentifier])
                    {
                        [self installAnnotationImage:annotationImage];
                    }
                }
            }

            if ( ! annotationView) {
                MGLAnnotationImage *annotationImage;

                if (delegateImplementsImageForPoint)
                {
                    annotationImage = [self.delegate mapView:self imageForAnnotation:annotation];
                }
                if ( ! annotationImage)
                {
                    annotationImage = [self dequeueReusableAnnotationImageWithIdentifier:MGLDefaultStyleMarkerSymbolName];
                }
                if ( ! annotationImage)
                {
                    annotationImage = self.defaultAnnotationImage;
                }

                symbolName = annotationImage.styleIconIdentifier;

                if ( ! symbolName)
                {
                    symbolName = [MGLAnnotationSpritePrefix stringByAppendingString:annotationImage.reuseIdentifier];
                    annotationImage.styleIconIdentifier = symbolName;
                }
                if ( ! self.annotationImagesByIdentifier[annotationImage.reuseIdentifier])
                {
                    [self installAnnotationImage:annotationImage];
                }

                annotationImagesForAnnotation[annotationValue] = annotationImage;
            }

            MGLAnnotationTag annotationTag = _mbglMap->addAnnotation(mbgl::SymbolAnnotation {
                MGLPointFromLocationCoordinate2D(annotation.coordinate),
                symbolName.UTF8String
            });

            MGLAnnotationContext context;
            context.annotation = annotation;
            MGLAnnotationImage *annotationImage = annotationImagesForAnnotation[annotationValue];
            context.imageReuseIdentifier = annotationImage.reuseIdentifier;

            if (annotationView) {
                context.annotationView = annotationView;
                context.viewReuseIdentifier = annotationView.reuseIdentifier;
            }

            _annotationContextsByAnnotationTag[annotationTag] = context;

            if ([annotation isKindOfClass:[NSObject class]]) {
                NSAssert(![annotation isKindOfClass:[MGLMultiPoint class]], @"Point annotation should not be MGLMultiPoint.");
                [(NSObject *)annotation addObserver:self forKeyPath:@"coordinate" options:0 context:(void *)(NSUInteger)annotationTag];
            }
        }
    }

    [self updateAnnotationContainerViewWithAnnotationViews:newAnnotationViews];

    [self didChangeValueForKey:@"annotations"];

    if ([self.delegate respondsToSelector:@selector(mapView:didAddAnnotationViews:)])
    {
        [self.delegate mapView:self didAddAnnotationViews:newAnnotationViews];
    }

    UIAccessibilityPostNotification(UIAccessibilityLayoutChangedNotification, nil);
}

- (void)updateAnnotationContainerViewWithAnnotationViews:(NS_ARRAY_OF(MGLAnnotationView *) *)annotationViews
{
    if (annotationViews.count == 0) return;

    MGLAnnotationContainerView *newAnnotationContainerView;
    if (self.annotationContainerView)
    {
        // reload any previously added views
        newAnnotationContainerView = [MGLAnnotationContainerView annotationContainerViewWithAnnotationContainerView:self.annotationContainerView];
        [self.annotationContainerView removeFromSuperview];
    }
    else
    {
        newAnnotationContainerView = [[MGLAnnotationContainerView alloc] initWithFrame:self.bounds];
    }
    newAnnotationContainerView.autoresizingMask = UIViewAutoresizingFlexibleWidth | UIViewAutoresizingFlexibleHeight;
    newAnnotationContainerView.contentMode = UIViewContentModeCenter;
    [newAnnotationContainerView addSubviews:annotationViews];
    [_glView insertSubview:newAnnotationContainerView atIndex:0];
    self.annotationContainerView = newAnnotationContainerView;
}

/// Initialize and return a default annotation image that depicts a round pin
/// rising from the center, with a shadow slightly below center. The alignment
/// rect therefore excludes the bottom half.
- (MGLAnnotationImage *)defaultAnnotationImage
{
    UIImage *image = [MGLMapView resourceImageNamed:MGLDefaultStyleMarkerSymbolName];
    image = [image imageWithAlignmentRectInsets:
             UIEdgeInsetsMake(0, 0, image.size.height / 2, 0)];
    MGLAnnotationImage *annotationImage = [MGLAnnotationImage annotationImageWithImage:image
                                                                       reuseIdentifier:MGLDefaultStyleMarkerSymbolName];
    annotationImage.styleIconIdentifier = [MGLAnnotationSpritePrefix stringByAppendingString:annotationImage.reuseIdentifier];
    return annotationImage;
}

- (MGLAnnotationImage *)invisibleAnnotationImage
{
    MGLAnnotationImage *annotationImage = [self dequeueReusableAnnotationImageWithIdentifier:MGLInvisibleStyleMarkerSymbolName];

    if (!annotationImage)
    {
        UIGraphicsBeginImageContext(CGSizeMake(1, 1));
        UIImage *image = UIGraphicsGetImageFromCurrentImageContext();
        UIGraphicsEndImageContext();
        annotationImage = [MGLAnnotationImage annotationImageWithImage:image
                                                                           reuseIdentifier:MGLInvisibleStyleMarkerSymbolName];
        annotationImage.styleIconIdentifier = [MGLAnnotationSpritePrefix stringByAppendingString:annotationImage.reuseIdentifier];
    }

    return annotationImage;
}

- (MGLAnnotationView *)annotationViewForAnnotation:(id<MGLAnnotation>)annotation
{
    MGLAnnotationView *annotationView = [self.delegate mapView:self viewForAnnotation:annotation];

    if (annotationView)
    {
        annotationView.annotation = annotation;
        annotationView.mapView = self;
        CGRect bounds = UIEdgeInsetsInsetRect({ CGPointZero, annotationView.frame.size }, annotationView.alignmentRectInsets);

        _largestAnnotationViewSize = CGSizeMake(MAX(_largestAnnotationViewSize.width, CGRectGetWidth(bounds)),
                                                MAX(_largestAnnotationViewSize.height, CGRectGetHeight(bounds)));

        _unionedAnnotationRepresentationSize = CGSizeMake(MAX(_unionedAnnotationRepresentationSize.width, _largestAnnotationViewSize.width),
                                                          MAX(_unionedAnnotationRepresentationSize.height, _largestAnnotationViewSize.height));
    }

    return annotationView;
}

- (nullable MGLAnnotationView *)viewForAnnotation:(id<MGLAnnotation>)annotation
{
    MGLAnnotationTag annotationTag = [self annotationTagForAnnotation:annotation];
    if (annotationTag == MGLAnnotationTagNotFound) return nil;

    MGLAnnotationContext &annotationContext = _annotationContextsByAnnotationTag.at(annotationTag);
    return annotationContext.annotationView;
}

- (double)alphaForShapeAnnotation:(MGLShape *)annotation
{
    // The explicit -mapView:alphaForShapeAnnotation: delegate method is deprecated
    // but still used, if implemented. When not implemented, call the stroke or
    // fill color delegate methods and pull the alpha from the returned color.
    if (_delegateHasAlphasForShapeAnnotations)
    {
#pragma clang diagnostic push
#pragma clang diagnostic ignored "-Wdeprecated-declarations"
        return [self.delegate mapView:self alphaForShapeAnnotation:annotation];
#pragma clang diagnostic pop
    }
    else if ([annotation isKindOfClass:[MGLPolygon class]])
    {
        return [self fillColorForPolygonAnnotation:(MGLPolygon *)annotation].a ?: 1.0;
    }
    else if ([annotation isKindOfClass:[MGLShape class]])
    {
        return [self strokeColorForShapeAnnotation:annotation].a ?: 1.0;
    }
    return 1.0;
}

- (mbgl::Color)strokeColorForShapeAnnotation:(MGLShape *)annotation
{
    UIColor *color = (_delegateHasStrokeColorsForShapeAnnotations
                      ? [self.delegate mapView:self strokeColorForShapeAnnotation:annotation]
                      : self.tintColor);
    return color.mgl_color;
}

- (mbgl::Color)fillColorForPolygonAnnotation:(MGLPolygon *)annotation
{
    UIColor *color = (_delegateHasFillColorsForShapeAnnotations
                      ? [self.delegate mapView:self fillColorForPolygonAnnotation:annotation]
                      : self.tintColor);
    return color.mgl_color;
}

- (CGFloat)lineWidthForPolylineAnnotation:(MGLPolyline *)annotation
{
    if (_delegateHasLineWidthsForShapeAnnotations)
    {
        return [self.delegate mapView:self lineWidthForPolylineAnnotation:(MGLPolyline *)annotation];
    }
    return 3.0;
}

- (BOOL)whiteStrokeForPolylineAnnotation:(MGLPolyline *)annotation
{
	if (_delegateHasWhiteStrokeForShapeAnnotations)
	{
		return [self.delegate mapView:self whiteStrokeForPolylineAnnotation:annotation];
	}
	return NO;
}

- (void)installAnnotationImage:(MGLAnnotationImage *)annotationImage
{
    NSString *iconIdentifier = annotationImage.styleIconIdentifier;
    self.annotationImagesByIdentifier[annotationImage.reuseIdentifier] = annotationImage;
    annotationImage.delegate = self;

    // add sprite
    std::shared_ptr<mbgl::SpriteImage> sprite(annotationImage.image.mgl_spriteImage);
    _mbglMap->addAnnotationIcon(iconIdentifier.UTF8String, sprite);

    // Create a slop area with a “radius” equal in size to the annotation
    // image’s alignment rect, allowing the eventual tap to be on any point
    // within this image. Union this slop area with any existing slop areas.
    CGRect bounds = UIEdgeInsetsInsetRect({ CGPointZero, annotationImage.image.size },
                                          annotationImage.image.alignmentRectInsets);
    _unionedAnnotationRepresentationSize = CGSizeMake(MAX(_unionedAnnotationRepresentationSize.width, bounds.size.width),
                                                      MAX(_unionedAnnotationRepresentationSize.height, bounds.size.height));
}

- (void)removeAnnotation:(id <MGLAnnotation>)annotation
{
    if ( ! annotation) return;

    // The core bulk deletion API is efficient with respect to indexing
    // and screen refreshes, thus we should defer to it even for
    // individual deletes.
    //
    [self removeAnnotations:@[ annotation ]];
}

- (void)removeAnnotations:(NS_ARRAY_OF(id <MGLAnnotation>) *)annotations
{
    if ( ! annotations) return;

    [self willChangeValueForKey:@"annotations"];

    for (id <MGLAnnotation> annotation in annotations)
    {
        NSAssert([annotation conformsToProtocol:@protocol(MGLAnnotation)], @"annotation should conform to MGLAnnotation");

        MGLAnnotationTag annotationTag = [self annotationTagForAnnotation:annotation];
        if (annotationTag == MGLAnnotationTagNotFound)
        {
            continue;
        }

        MGLAnnotationContext &annotationContext = _annotationContextsByAnnotationTag.at(annotationTag);
        MGLAnnotationView *annotationView = annotationContext.annotationView;
        annotationView.annotation = nil;
        [annotationView removeFromSuperview];

        if (annotationTag == _selectedAnnotationTag)
        {
            [self deselectAnnotation:annotation animated:NO];
        }

        _annotationContextsByAnnotationTag.erase(annotationTag);

        if ([annotation isKindOfClass:[NSObject class]] && ![annotation isKindOfClass:[MGLMultiPoint class]])
        {
            [(NSObject *)annotation removeObserver:self forKeyPath:@"coordinate" context:(void *)(NSUInteger)annotationTag];
        }
        else if ([annotation isKindOfClass:[MGLMultiPoint class]])
        {
            [(NSObject *)annotation removeObserver:self forKeyPath:@"coordinates" context:(void *)(NSUInteger)annotationTag];
        }

        _mbglMap->removeAnnotation(annotationTag);
    }

    [self didChangeValueForKey:@"annotations"];
    UIAccessibilityPostNotification(UIAccessibilityLayoutChangedNotification, nil);
}

- (void)addOverlay:(id <MGLOverlay>)overlay
{
    [self addOverlays:@[ overlay ]];
}

- (void)addOverlays:(NS_ARRAY_OF(id <MGLOverlay>) *)overlays
{
#if DEBUG
    for (id <MGLOverlay> overlay in overlays)
    {
        NSAssert([overlay conformsToProtocol:@protocol(MGLOverlay)], @"overlay should conform to MGLOverlay");
    }
#endif

    [self addAnnotations:overlays];
}

- (void)removeOverlay:(id <MGLOverlay>)overlay
{
    [self removeOverlays:@[ overlay ]];
}

- (void)removeOverlays:(NS_ARRAY_OF(id <MGLOverlay>) *)overlays
{
#if DEBUG
    for (id <MGLOverlay> overlay in overlays)
    {
        NSAssert([overlay conformsToProtocol:@protocol(MGLOverlay)], @"overlay should conform to MGLOverlay");
    }
#endif

    [self removeAnnotations:overlays];
}

- (nullable MGLAnnotationImage *)dequeueReusableAnnotationImageWithIdentifier:(NSString *)identifier
{
    return self.annotationImagesByIdentifier[identifier];
}

- (nullable MGLAnnotationView *)dequeueReusableAnnotationViewWithIdentifier:(NSString *)identifier
{
    NSMutableArray *annotationViewReuseQueue = [self annotationViewReuseQueueForIdentifier:identifier];
    MGLAnnotationView *reusableView = annotationViewReuseQueue.firstObject;
    [reusableView prepareForReuse];
    [annotationViewReuseQueue removeObject:reusableView];

    return reusableView;
}

/**
    Returns the tag of the annotation at the given point in the view.

    This is more involved than it sounds: if multiple point annotations overlap
    near the point, this method cycles through them so that each of them is
    accessible to the user at some point.

    @param persist True to remember the cycleable set of annotations, so that a
        different annotation is returned the next time this method is called
        with the same point. Setting this parameter to false is useful for
        asking “what if?”
 */
- (MGLAnnotationTag)annotationTagAtPoint:(CGPoint)point persistingResults:(BOOL)persist
{
    // Look for any annotation near the tap. An annotation is “near” if the
    // distance between its center and the tap is less than the maximum height
    // or width of an installed annotation image or annotation view.
    CGRect queryRect = CGRectInset({ point, CGSizeZero },
                                   -_unionedAnnotationRepresentationSize.width,
                                   -_unionedAnnotationRepresentationSize.height);
    queryRect = CGRectInset(queryRect, -MGLAnnotationImagePaddingForHitTest,
                            -MGLAnnotationImagePaddingForHitTest);
    std::vector<MGLAnnotationTag> nearbyAnnotations = [self annotationTagsInRect:queryRect];

    if (nearbyAnnotations.size())
    {
        // Assume that the user is fat-fingering an annotation.
        CGRect hitRect = CGRectInset({ point, CGSizeZero },
                                     -MGLAnnotationImagePaddingForHitTest,
                                     -MGLAnnotationImagePaddingForHitTest);

        // Filter out any annotation whose image or view is unselectable or for which
        // hit testing fails.
        auto end = std::remove_if(nearbyAnnotations.begin(), nearbyAnnotations.end(),
                                  [&](const MGLAnnotationTag annotationTag)
        {
            id <MGLAnnotation> annotation = [self annotationWithTag:annotationTag];
            NSAssert(annotation, @"Unknown annotation found nearby tap");

            MGLAnnotationContext annotationContext = _annotationContextsByAnnotationTag[annotationTag];
            CGRect annotationRect;

            MGLAnnotationView *annotationView = annotationContext.annotationView;
            if (annotationView)
            {
                if ( ! annotationView.enabled)
                {
                    return true;
                }

                CGPoint calloutAnchorPoint = [self convertCoordinate:annotation.coordinate toPointToView:self];
                CGRect frame = CGRectInset({ calloutAnchorPoint, CGSizeZero }, -CGRectGetWidth(annotationView.frame) / 2, -CGRectGetHeight(annotationView.frame) / 2);
                annotationRect = UIEdgeInsetsInsetRect(frame, annotationView.alignmentRectInsets);
            }
            else
            {
                MGLAnnotationImage *annotationImage = [self imageOfAnnotationWithTag:annotationTag];
                if ( ! annotationImage.enabled)
                {
                    return true;
                }

                MGLAnnotationImage *fallbackAnnotationImage = [self dequeueReusableAnnotationImageWithIdentifier:MGLDefaultStyleMarkerSymbolName];
                UIImage *fallbackImage = fallbackAnnotationImage.image;

                annotationRect = [self frameOfImage:annotationImage.image ?: fallbackImage centeredAtCoordinate:annotation.coordinate];
            }

            // Filter out the annotation if the fattened finger didn’t land
            // within the image’s alignment rect.
            return !!!CGRectIntersectsRect(annotationRect, hitRect);
        });

        nearbyAnnotations.resize(std::distance(nearbyAnnotations.begin(), end));
    }

    MGLAnnotationTag hitAnnotationTag = MGLAnnotationTagNotFound;
    if (nearbyAnnotations.size())
    {
        // The annotation tags need to be stable in order to compare them with
        // the remembered tags.
        std::sort(nearbyAnnotations.begin(), nearbyAnnotations.end());

        if (nearbyAnnotations == _annotationsNearbyLastTap)
        {
            // The first selection in the cycle should be the one nearest to the
            // tap.
            CLLocationCoordinate2D currentCoordinate = [self convertPoint:point toCoordinateFromView:self];
            std::sort(nearbyAnnotations.begin(), nearbyAnnotations.end(), [&](const MGLAnnotationTag tagA, const MGLAnnotationTag tagB) {
                CLLocationCoordinate2D coordinateA = [[self annotationWithTag:tagA] coordinate];
                CLLocationCoordinate2D coordinateB = [[self annotationWithTag:tagB] coordinate];
                CLLocationDegrees deltaA = hypot(coordinateA.latitude - currentCoordinate.latitude,
                                                 coordinateA.longitude - currentCoordinate.longitude);
                CLLocationDegrees deltaB = hypot(coordinateB.latitude - currentCoordinate.latitude,
                                                 coordinateB.longitude - currentCoordinate.longitude);
                return deltaA < deltaB;
            });

            // The last time we persisted a set of annotations, we had the same
            // set of annotations as we do now. Cycle through them.
            if (_selectedAnnotationTag == MGLAnnotationTagNotFound
                || _selectedAnnotationTag == _annotationsNearbyLastTap.back())
            {
                // Either no annotation is selected or the last annotation in
                // the set was selected. Wrap around to the first annotation in
                // the set.
                hitAnnotationTag = _annotationsNearbyLastTap.front();
            }
            else
            {
                auto result = std::find(_annotationsNearbyLastTap.begin(),
                                        _annotationsNearbyLastTap.end(),
                                        _selectedAnnotationTag);
                if (result == _annotationsNearbyLastTap.end())
                {
                    // An annotation from this set hasn’t been selected before.
                    // Select the first (nearest) one.
                    hitAnnotationTag = _annotationsNearbyLastTap.front();
                }
                else
                {
                    // Step to the next annotation in the set.
                    auto distance = std::distance(_annotationsNearbyLastTap.begin(), result);
                    hitAnnotationTag = _annotationsNearbyLastTap[distance + 1];
                }
            }
        }
        else
        {
            // Remember the nearby annotations for the next time this method is
            // called.
            if (persist)
            {
                _annotationsNearbyLastTap = nearbyAnnotations;
            }

            // Choose the first nearby annotation.
            if (nearbyAnnotations.size())
            {
                hitAnnotationTag = nearbyAnnotations.front();
            }
        }
    }

    return hitAnnotationTag;
}

/// Returns the tags of the annotations coincident with the given rectangle.
- (std::vector<MGLAnnotationTag>)annotationTagsInRect:(CGRect)rect
{
    return _mbglMap->queryPointAnnotations({
        { CGRectGetMinX(rect), CGRectGetMinY(rect) },
        { CGRectGetMaxX(rect), CGRectGetMaxY(rect) },
    });
}

- (id <MGLAnnotation>)selectedAnnotation
{
    if (_userLocationAnnotationIsSelected)
    {
        return self.userLocation;
    }
    if ( ! _annotationContextsByAnnotationTag.count(_selectedAnnotationTag))
    {
        return nil;
    }
    MGLAnnotationContext &annotationContext = _annotationContextsByAnnotationTag.at(_selectedAnnotationTag);
    return annotationContext.annotation;
}

- (void)setSelectedAnnotation:(id <MGLAnnotation>)annotation
{
    [self willChangeValueForKey:@"selectedAnnotations"];
    _selectedAnnotationTag = [self annotationTagForAnnotation:annotation];
    _userLocationAnnotationIsSelected = annotation && annotation == self.userLocation;
    [self didChangeValueForKey:@"selectedAnnotations"];
}

- (NS_ARRAY_OF(id <MGLAnnotation>) *)selectedAnnotations
{
    id <MGLAnnotation> selectedAnnotation = self.selectedAnnotation;
    return (selectedAnnotation ? @[ selectedAnnotation ] : @[]);
}

- (void)setSelectedAnnotations:(NS_ARRAY_OF(id <MGLAnnotation>) *)selectedAnnotations
{
    if ( ! selectedAnnotations.count) return;

    id <MGLAnnotation> firstAnnotation = selectedAnnotations[0];

    NSAssert([firstAnnotation conformsToProtocol:@protocol(MGLAnnotation)], @"annotation should conform to MGLAnnotation");

    if ([firstAnnotation isKindOfClass:[MGLMultiPoint class]]) return;

    // Select the annotation if it’s visible.
    if (MGLCoordinateInCoordinateBounds(firstAnnotation.coordinate, self.visibleCoordinateBounds))
    {
        [self selectAnnotation:firstAnnotation animated:NO];
    }
}

- (void)selectAnnotation:(id <MGLAnnotation>)annotation animated:(BOOL)animated
{
    if ( ! annotation) return;

    if ([annotation isKindOfClass:[MGLMultiPoint class]]) return;

    if (annotation == self.selectedAnnotation) return;

    if (annotation != self.userLocation)
    {
        self.userTrackingMode = MGLUserTrackingModeNone;
    }

    [self deselectAnnotation:self.selectedAnnotation animated:NO];

    // Add the annotation to the map if it hasn’t been added yet.
    MGLAnnotationTag annotationTag = [self annotationTagForAnnotation:annotation];
    if (annotationTag == MGLAnnotationTagNotFound && annotation != self.userLocation)
    {
        [self addAnnotation:annotation];
        annotationTag = [self annotationTagForAnnotation:annotation];
        if (annotationTag == MGLAnnotationTagNotFound) return;
    }

    // By default attempt to use the GL annotation image frame as the positioning rect.
    CGRect positioningRect = [self positioningRectForCalloutForAnnotationWithTag:annotationTag];

    MGLAnnotationView *annotationView = nil;

    if (annotation != self.userLocation)
    {
        MGLAnnotationContext &annotationContext = _annotationContextsByAnnotationTag.at(annotationTag);

        annotationView = annotationContext.annotationView;

        if (annotationView && annotationView.enabled)
        {
            // Annotations represented by views use the view frame as the positioning rect.
            positioningRect = annotationView.frame;

            [annotationView.superview bringSubviewToFront:annotationView];

            [annotationView setSelected:YES animated:animated];
        }
    }

     // The client can request that any annotation be selected (even ones that are offscreen).
     // The annotation can’t be selected if no part of it is hittable.
    if ( ! CGRectIntersectsRect(positioningRect, self.bounds) && annotation != self.userLocation)
    {
        return;
    }

    self.selectedAnnotation = annotation;

    if ([annotation respondsToSelector:@selector(title)] &&
        annotation.title &&
        [self.delegate respondsToSelector:@selector(mapView:annotationCanShowCallout:)] &&
        [self.delegate mapView:self annotationCanShowCallout:annotation])
    {
        // build the callout
        UIView <MGLCalloutView> *calloutView;
        if ([self.delegate respondsToSelector:@selector(mapView:calloutViewForAnnotation:)])
        {
            calloutView = [self.delegate mapView:self calloutViewForAnnotation:annotation];
        }
        if (!calloutView)
        {
            calloutView = [self calloutViewForAnnotation:annotation];
        }
        self.calloutViewForSelectedAnnotation = calloutView;

        if (_userLocationAnnotationIsSelected)
        {
            positioningRect = [self.userLocationAnnotationView.layer.presentationLayer frame];

            CGRect implicitAnnotationFrame = [self.userLocationAnnotationView.layer.presentationLayer frame];
            CGRect explicitAnnotationFrame = self.userLocationAnnotationView.frame;
            _initialImplicitCalloutViewOffset = CGPointMake(CGRectGetMinX(explicitAnnotationFrame) - CGRectGetMinX(implicitAnnotationFrame),
                                                            CGRectGetMinY(explicitAnnotationFrame) - CGRectGetMinY(implicitAnnotationFrame));
        }

        // consult delegate for left and/or right accessory views
        if ([self.delegate respondsToSelector:@selector(mapView:leftCalloutAccessoryViewForAnnotation:)])
        {
            calloutView.leftAccessoryView = [self.delegate mapView:self leftCalloutAccessoryViewForAnnotation:annotation];

            if ([calloutView.leftAccessoryView isKindOfClass:[UIControl class]])
            {
                UITapGestureRecognizer *calloutAccessoryTap = [[UITapGestureRecognizer alloc] initWithTarget:self
                                                                  action:@selector(handleCalloutAccessoryTapGesture:)];

                [calloutView.leftAccessoryView addGestureRecognizer:calloutAccessoryTap];
            }
        }

        if ([self.delegate respondsToSelector:@selector(mapView:rightCalloutAccessoryViewForAnnotation:)])
        {
            calloutView.rightAccessoryView = [self.delegate mapView:self rightCalloutAccessoryViewForAnnotation:annotation];

            if ([calloutView.rightAccessoryView isKindOfClass:[UIControl class]])
            {
                UITapGestureRecognizer *calloutAccessoryTap = [[UITapGestureRecognizer alloc] initWithTarget:self
                                                                  action:@selector(handleCalloutAccessoryTapGesture:)];

                [calloutView.rightAccessoryView addGestureRecognizer:calloutAccessoryTap];
            }
        }

        // set annotation delegate to handle taps on the callout view
        calloutView.delegate = self;

        // present popup
        [calloutView presentCalloutFromRect:positioningRect
                                     inView:self.glView
                          constrainedToView:self.glView
                                   animated:animated];
    }

    // notify delegate
    if ([self.delegate respondsToSelector:@selector(mapView:didSelectAnnotation:)])
    {
        [self.delegate mapView:self didSelectAnnotation:annotation];
    }

    if (annotationView && [self.delegate respondsToSelector:@selector(mapView:didSelectAnnotationView:)])
    {
        [self.delegate mapView:self didSelectAnnotationView:annotationView];
    }
}

- (MGLCompactCalloutView *)calloutViewForAnnotation:(id <MGLAnnotation>)annotation
{
    MGLCompactCalloutView *calloutView = [MGLCompactCalloutView platformCalloutView];
    calloutView.representedObject = annotation;
    calloutView.tintColor = self.tintColor;

    return calloutView;
}

/// Returns the rectangle that represents the annotation image of the annotation
/// with the given tag. This rectangle is fitted to the image’s alignment rect
/// and is appropriate for positioning a popover.
- (CGRect)positioningRectForCalloutForAnnotationWithTag:(MGLAnnotationTag)annotationTag
{
    MGLAnnotationContext annotationContext = _annotationContextsByAnnotationTag[annotationTag];

    id <MGLAnnotation> annotation = [self annotationWithTag:annotationTag];
    if ( ! annotation)
    {
        return CGRectZero;
    }
    UIImage *image = [self imageOfAnnotationWithTag:annotationTag].image;
    if ( ! image)
    {
        image = [self dequeueReusableAnnotationImageWithIdentifier:MGLDefaultStyleMarkerSymbolName].image;
    }
    if ( ! image)
    {
        return CGRectZero;
    }

    CGRect positioningRect = [self frameOfImage:image centeredAtCoordinate:annotation.coordinate];
    positioningRect.origin.x -= 0.5;

    return CGRectInset(positioningRect, -MGLAnnotationImagePaddingForCallout,
                       -MGLAnnotationImagePaddingForCallout);
}

/// Returns the rectangle relative to the viewport that represents the given
/// image centered at the given coordinate.
- (CGRect)frameOfImage:(UIImage *)image centeredAtCoordinate:(CLLocationCoordinate2D)coordinate
{
    CGPoint calloutAnchorPoint = [self convertCoordinate:coordinate toPointToView:self];
    CGRect frame = CGRectInset({ calloutAnchorPoint, CGSizeZero }, -image.size.width / 2, -image.size.height / 2);
    return UIEdgeInsetsInsetRect(frame, image.alignmentRectInsets);
}

/// Returns the annotation image assigned to the annotation with the given tag.
- (MGLAnnotationImage *)imageOfAnnotationWithTag:(MGLAnnotationTag)annotationTag
{
    if (annotationTag == MGLAnnotationTagNotFound
        || _annotationContextsByAnnotationTag.count(annotationTag) == 0)
    {
        return nil;
    }

    NSString *customSymbol = _annotationContextsByAnnotationTag.at(annotationTag).imageReuseIdentifier;
    NSString *symbolName = customSymbol.length ? customSymbol : MGLDefaultStyleMarkerSymbolName;

    return [self dequeueReusableAnnotationImageWithIdentifier:symbolName];
}

- (void)deselectAnnotation:(id <MGLAnnotation>)annotation animated:(BOOL)animated
{
    if ( ! annotation) return;

    if (self.selectedAnnotation == annotation)
    {
        // dismiss popup
        [self.calloutViewForSelectedAnnotation dismissCalloutAnimated:animated];

        // deselect annotation view
        MGLAnnotationView *annotationView = nil;
        MGLAnnotationTag annotationTag = [self annotationTagForAnnotation:annotation];

        if (annotationTag != MGLAnnotationTagNotFound)
        {
            MGLAnnotationContext &annotationContext = _annotationContextsByAnnotationTag.at(annotationTag);
            annotationView = annotationContext.annotationView;
            [annotationView setSelected:NO animated:animated];
        }

        // clean up
        self.calloutViewForSelectedAnnotation = nil;
        self.selectedAnnotation = nil;

        // notify delegate
        if ([self.delegate respondsToSelector:@selector(mapView:didDeselectAnnotation:)])
        {
            [self.delegate mapView:self didDeselectAnnotation:annotation];
        }

        if (annotationView && [self.delegate respondsToSelector:@selector(mapView:didDeselectAnnotationView:)])
        {
            [self.delegate mapView:self didDeselectAnnotationView:annotationView];
        }
    }
}

- (void)calloutViewWillAppear:(UIView <MGLCalloutView> *)calloutView
{
    if (_userLocationAnnotationIsSelected ||
        CGPointEqualToPoint(_initialImplicitCalloutViewOffset, CGPointZero))
    {
        return;
    }

    // The user location callout view initially points to the user location
    // annotation’s implicit (visual) frame, which is offset from the
    // annotation’s explicit frame. Now the callout view needs to rendezvous
    // with the explicit frame. Then,
    // -updateUserLocationAnnotationViewAnimatedWithDuration: will take over the
    // next time an updated location arrives.
    [UIView animateWithDuration:_userLocationAnimationCompletionDate.timeIntervalSinceNow
                          delay:0
                        options:(UIViewAnimationOptionCurveLinear |
                                 UIViewAnimationOptionAllowUserInteraction |
                                 UIViewAnimationOptionBeginFromCurrentState)
                     animations:^
     {
         calloutView.frame = CGRectOffset(calloutView.frame,
                                          _initialImplicitCalloutViewOffset.x,
                                          _initialImplicitCalloutViewOffset.y);
         _initialImplicitCalloutViewOffset = CGPointZero;
     }
                     completion:NULL];
}

- (void)showAnnotations:(NS_ARRAY_OF(id <MGLAnnotation>) *)annotations animated:(BOOL)animated
{
    CGFloat maximumPadding = 100;
    CGFloat yPadding = (self.frame.size.height / 5 <= maximumPadding) ? (self.frame.size.height / 5) : maximumPadding;
    CGFloat xPadding = (self.frame.size.width / 5 <= maximumPadding) ? (self.frame.size.width / 5) : maximumPadding;

    UIEdgeInsets edgeInsets = UIEdgeInsetsMake(yPadding, xPadding, yPadding, xPadding);

    [self showAnnotations:annotations edgePadding:edgeInsets animated:animated];
}

- (void)showAnnotations:(NS_ARRAY_OF(id <MGLAnnotation>) *)annotations edgePadding:(UIEdgeInsets)insets animated:(BOOL)animated
{
    if ( ! annotations || ! annotations.count) return;

    mbgl::LatLngBounds bounds = mbgl::LatLngBounds::empty();

    for (id <MGLAnnotation> annotation in annotations)
    {
        if ([annotation conformsToProtocol:@protocol(MGLOverlay)])
        {
            bounds.extend(MGLLatLngBoundsFromCoordinateBounds(((id <MGLOverlay>)annotation).overlayBounds));
        }
        else
        {
            bounds.extend(MGLLatLngFromLocationCoordinate2D(annotation.coordinate));
        }
    }

    [self setVisibleCoordinateBounds:MGLCoordinateBoundsFromLatLngBounds(bounds)
                         edgePadding:insets
                            animated:animated];
}

#pragma mark Annotation Image Delegate

- (void)annotationImageNeedsRedisplay:(MGLAnnotationImage *)annotationImage
{
    NSString *reuseIdentifier = annotationImage.reuseIdentifier;
    NSString *iconIdentifier = annotationImage.styleIconIdentifier;
    NSString *fallbackReuseIdentifier = MGLDefaultStyleMarkerSymbolName;
    NSString *fallbackIconIdentifier = [MGLAnnotationSpritePrefix stringByAppendingString:fallbackReuseIdentifier];

    // Remove the old icon from the style.
    if ( ! [iconIdentifier isEqualToString:fallbackIconIdentifier]) {
        _mbglMap->removeAnnotationIcon(iconIdentifier.UTF8String);
    }

    if (annotationImage.image)
    {
        // Add the new icon to the style.
        NSString *updatedIconIdentifier = [MGLAnnotationSpritePrefix stringByAppendingString:annotationImage.reuseIdentifier];
        annotationImage.styleIconIdentifier = updatedIconIdentifier;
        [self installAnnotationImage:annotationImage];

        if ([iconIdentifier isEqualToString:fallbackIconIdentifier])
        {
            // Update any annotations associated with the annotation image.
            [self applyIconIdentifier:updatedIconIdentifier toAnnotationsWithImageReuseIdentifier:reuseIdentifier];
        }
    }
    else
    {
        // Add the default icon to the style if necessary.
        annotationImage.styleIconIdentifier = fallbackIconIdentifier;
        if ( ! [self dequeueReusableAnnotationImageWithIdentifier:MGLDefaultStyleMarkerSymbolName])
        {
            [self installAnnotationImage:self.defaultAnnotationImage];
        }

        // Update any annotations associated with the annotation image.
        [self applyIconIdentifier:fallbackIconIdentifier toAnnotationsWithImageReuseIdentifier:reuseIdentifier];
    }
}

- (void)applyIconIdentifier:(NSString *)iconIdentifier toAnnotationsWithImageReuseIdentifier:(NSString *)reuseIdentifier
{
    for (auto &pair : _annotationContextsByAnnotationTag)
    {
        if ([pair.second.imageReuseIdentifier isEqualToString:reuseIdentifier])
        {
            const mbgl::Point<double> point = MGLPointFromLocationCoordinate2D(pair.second.annotation.coordinate);
            _mbglMap->updateAnnotation(pair.first, mbgl::SymbolAnnotation { point, iconIdentifier.UTF8String ?: "" });
        }
    }
}

#pragma mark - User Location -

- (void)validateLocationServices
{
    BOOL shouldEnableLocationServices = self.showsUserLocation && !self.dormant;

    if (shouldEnableLocationServices && ! self.locationManager)
    {
        self.locationManager = [[CLLocationManager alloc] init];

#if __IPHONE_OS_VERSION_MAX_ALLOWED >= 80000
        if ([CLLocationManager instancesRespondToSelector:@selector(requestWhenInUseAuthorization)] && [CLLocationManager authorizationStatus] == kCLAuthorizationStatusNotDetermined)
        {
            BOOL hasLocationDescription = [[NSBundle mainBundle] objectForInfoDictionaryKey:@"NSLocationAlwaysUsageDescription"] || [[NSBundle mainBundle] objectForInfoDictionaryKey:@"NSLocationWhenInUseUsageDescription"];
            if (!hasLocationDescription)
            {
                [NSException raise:@"Missing Location Services usage description" format:
                 @"In iOS 8 and above, this app must have a value for NSLocationAlwaysUsageDescription or NSLocationWhenInUseUsageDescription in its Info.plist."];
            }

            if ([[NSBundle mainBundle] objectForInfoDictionaryKey:@"NSLocationAlwaysUsageDescription"])
            {
                [self.locationManager requestAlwaysAuthorization];
            }
            else if ([[NSBundle mainBundle] objectForInfoDictionaryKey:@"NSLocationWhenInUseUsageDescription"])
            {
                [self.locationManager requestWhenInUseAuthorization];
            }
        }
#endif

        self.locationManager.headingFilter = 5.0;
        self.locationManager.delegate = self;
        [self.locationManager startUpdatingLocation];

        if (self.userTrackingMode == MGLUserTrackingModeFollowWithHeading)
        {
            [self.locationManager startUpdatingHeading];
        }
    }
    else if ( ! shouldEnableLocationServices && self.locationManager)
    {
        [self.locationManager stopUpdatingLocation];
        [self.locationManager stopUpdatingHeading];
        self.locationManager.delegate = nil;
        self.locationManager = nil;
    }
}

- (void)setShowsUserLocation:(BOOL)showsUserLocation
{
    if (showsUserLocation == _showsUserLocation || _isTargetingInterfaceBuilder) return;

    _showsUserLocation = showsUserLocation;

    if (showsUserLocation)
    {
        if ([self.delegate respondsToSelector:@selector(mapViewWillStartLocatingUser:)])
        {
            [self.delegate mapViewWillStartLocatingUser:self];
        }

        self.userLocation = [[MGLUserLocation alloc] initWithMapView:self];

        MGLUserLocationAnnotationView *userLocationAnnotationView;

        if ([self.delegate respondsToSelector:@selector(mapView:viewForAnnotation:)])
        {
            userLocationAnnotationView = (MGLUserLocationAnnotationView *)[self.delegate mapView:self viewForAnnotation:self.userLocation];
            if (userLocationAnnotationView && ! [userLocationAnnotationView isKindOfClass:MGLUserLocationAnnotationView.class])
            {
                static dispatch_once_t onceToken;
                dispatch_once(&onceToken, ^{
                    NSLog(@"Ignoring user location annotation view with type %@. User location annotation view must be a kind of MGLUserLocationAnnotationView. This warning is only shown once and will become an error in a future version.", NSStringFromClass(userLocationAnnotationView.class));
                });

                userLocationAnnotationView = nil;
            }
        }

        self.userLocationAnnotationView = userLocationAnnotationView ?: [[MGLFaux3DUserLocationAnnotationView alloc] init];
        self.userLocationAnnotationView.mapView = self;
        self.userLocationAnnotationView.userLocation = self.userLocation;

        self.userLocationAnnotationView.autoresizingMask = (UIViewAutoresizingFlexibleLeftMargin | UIViewAutoresizingFlexibleRightMargin |
                                                            UIViewAutoresizingFlexibleTopMargin | UIViewAutoresizingFlexibleBottomMargin);

        [self validateLocationServices];
    }
    else
    {
        [self validateLocationServices];

        if ([self.delegate respondsToSelector:@selector(mapViewDidStopLocatingUser:)])
        {
            [self.delegate mapViewDidStopLocatingUser:self];
        }

        [self setUserTrackingMode:MGLUserTrackingModeNone animated:YES];

        [self.userLocationAnnotationView removeFromSuperview];
        self.userLocationAnnotationView = nil;
    }
}

- (void)setUserLocationAnnotationView:(MGLUserLocationAnnotationView *)newAnnotationView
{
    if ( ! [newAnnotationView isEqual:_userLocationAnnotationView])
    {
        _userLocationAnnotationView = newAnnotationView;
        [self updateUserLocationAnnotationView];
    }
}

+ (NS_SET_OF(NSString *) *)keyPathsForValuesAffectingUserLocation
{
    return [NSSet setWithObject:@"userLocationAnnotationView"];
}

- (BOOL)isUserLocationVisible
{
    if (self.userLocationAnnotationView)
    {
        CGPoint locationPoint = [self convertCoordinate:self.userLocation.coordinate toPointToView:self];

        CGRect locationRect = CGRectMake(locationPoint.x - self.userLocation.location.horizontalAccuracy,
                                         locationPoint.y - self.userLocation.location.horizontalAccuracy,
                                         self.userLocation.location.horizontalAccuracy * 2,
                                         self.userLocation.location.horizontalAccuracy * 2);

        return CGRectIntersectsRect([self bounds], locationRect);
    }

    return NO;
}

- (void)setUserTrackingMode:(MGLUserTrackingMode)mode
{
    [self setUserTrackingMode:mode animated:YES];
}

- (void)setUserTrackingMode:(MGLUserTrackingMode)mode animated:(BOOL)animated
{
    if (mode == _userTrackingMode) return;

    if ((mode == MGLUserTrackingModeFollowWithHeading || mode == MGLUserTrackingModeFollowWithCourse) &&
        ! CLLocationCoordinate2DIsValid(self.userLocation.coordinate))
    {
        mode = MGLUserTrackingModeNone;
    }

    MGLUserTrackingMode oldMode = _userTrackingMode;
    [self willChangeValueForKey:@"userTrackingMode"];
    _userTrackingMode = mode;
    [self didChangeValueForKey:@"userTrackingMode"];

    switch (_userTrackingMode)
    {
        case MGLUserTrackingModeNone:
        {
            self.userTrackingState = MGLUserTrackingStatePossible;

            [self.locationManager stopUpdatingHeading];

            // Immediately update the annotation view; other cases update inside
            // the locationManager:didUpdateLocations: method.
            [self updateUserLocationAnnotationView];

            break;
        }
        case MGLUserTrackingModeFollow:
        case MGLUserTrackingModeFollowWithCourse:
        {
            self.userTrackingState = animated ? MGLUserTrackingStatePossible : MGLUserTrackingStateChanged;
            self.showsUserLocation = YES;

            [self.locationManager stopUpdatingHeading];

            CLLocation *location = self.userLocation.location;
            if (location && self.userLocationAnnotationView)
            {
                [self locationManager:self.locationManager didUpdateLocations:@[location] animated:animated];
            }

            break;
        }
        case MGLUserTrackingModeFollowWithHeading:
        {
            if (oldMode == MGLUserTrackingModeNone)
            {
                self.userTrackingState = animated ? MGLUserTrackingStatePossible : MGLUserTrackingStateChanged;
            }

            self.showsUserLocation = YES;

            if (self.zoomLevel < self.currentMinimumZoom)
            {
                [self setZoomLevel:self.currentMinimumZoom animated:YES];
            }

            if (self.userLocationAnnotationView)
            {
                [self locationManager:self.locationManager didUpdateLocations:@[self.userLocation.location] animated:animated];
            }

            [self updateHeadingForDeviceOrientation];

            [self.locationManager startUpdatingHeading];

            break;
        }
    }

    if ([self.delegate respondsToSelector:@selector(mapView:didChangeUserTrackingMode:animated:)])
    {
        [self.delegate mapView:self didChangeUserTrackingMode:_userTrackingMode animated:animated];
    }
}

- (void)setUserLocationVerticalAlignment:(MGLAnnotationVerticalAlignment)alignment
{
    [self setUserLocationVerticalAlignment:alignment animated:YES];
}

- (void)setUserLocationVerticalAlignment:(MGLAnnotationVerticalAlignment)alignment animated:(BOOL)animated
{
    _userLocationVerticalAlignment = alignment;
    if (self.userTrackingMode != MGLUserTrackingModeNone)
    {
        CLLocation *location = self.userLocation.location;
        if (location)
        {
            [self locationManager:self.locationManager didUpdateLocations:@[location] animated:animated];
        }
    }
}

- (void)setTargetCoordinate:(CLLocationCoordinate2D)targetCoordinate
{
    [self setTargetCoordinate:targetCoordinate animated:YES];
}

- (void)setTargetCoordinate:(CLLocationCoordinate2D)targetCoordinate animated:(BOOL)animated
{
    if (targetCoordinate.latitude != self.targetCoordinate.latitude
        || targetCoordinate.longitude != self.targetCoordinate.longitude)
    {
        _targetCoordinate = targetCoordinate;
        if (self.userTrackingMode == MGLUserTrackingModeFollowWithCourse)
        {
            self.userTrackingState = MGLUserTrackingStatePossible;
            if (self.userLocation.location)
            {
                [self locationManager:self.locationManager didUpdateLocations:@[self.userLocation.location] animated:animated];
            }
        }
    }
}

- (void)locationManager:(CLLocationManager *)manager didUpdateLocations:(NSArray *)locations
{
    [self locationManager:manager didUpdateLocations:locations animated:YES];
}

- (void)locationManager:(__unused CLLocationManager *)manager didUpdateLocations:(NSArray *)locations animated:(BOOL)animated
{
    CLLocation *oldLocation = self.userLocation.location;
    CLLocation *newLocation = locations.lastObject;

    if ( ! _showsUserLocation || ! newLocation || ! CLLocationCoordinate2DIsValid(newLocation.coordinate)) return;

    if (! oldLocation || ! CLLocationCoordinate2DIsValid(oldLocation.coordinate) || [newLocation distanceFromLocation:oldLocation]
        || oldLocation.course != newLocation.course)
    {
        if ( ! oldLocation || ! CLLocationCoordinate2DIsValid(oldLocation.coordinate) || self.userTrackingState != MGLUserTrackingStateBegan)
        {
            self.userLocation.location = newLocation;
        }

        if ([self.delegate respondsToSelector:@selector(mapView:didUpdateUserLocation:)])
        {
            [self.delegate mapView:self didUpdateUserLocation:self.userLocation];
        }
    }

    [self didUpdateLocationWithUserTrackingAnimated:animated];

    NSTimeInterval duration = MGLAnimationDuration;
    if (oldLocation && ! CGPointEqualToPoint(self.userLocationAnnotationView.center, CGPointZero))
    {
        duration = MIN([newLocation.timestamp timeIntervalSinceDate:oldLocation.timestamp], MGLUserLocationAnimationDuration);
    }
    [self updateUserLocationAnnotationViewAnimatedWithDuration:duration];

    if (self.userTrackingMode == MGLUserTrackingModeNone &&
        self.userLocationAnnotationView.accessibilityElementIsFocused &&
        [UIApplication sharedApplication].applicationState == UIApplicationStateActive)
    {
        UIAccessibilityPostNotification(UIAccessibilityLayoutChangedNotification, self.userLocationAnnotationView);
    }
}

- (void)didUpdateLocationWithUserTrackingAnimated:(BOOL)animated
{
    CLLocation *location = self.userLocation.location;
    if ( ! _showsUserLocation || ! location
        || ! CLLocationCoordinate2DIsValid(location.coordinate)
        || self.userTrackingMode == MGLUserTrackingModeNone)
    {
        return;
    }

    // If the user location annotation is already where it’s supposed to be,
    // don’t change the viewport.
    CGPoint correctPoint = self.userLocationAnnotationViewCenter;
    CGPoint currentPoint = [self convertCoordinate:self.userLocation.coordinate toPointToView:self];
    if (std::abs(currentPoint.x - correctPoint.x) <= 1.0 && std::abs(currentPoint.y - correctPoint.y) <= 1.0
        && self.userTrackingMode != MGLUserTrackingModeFollowWithCourse)
    {
        return;
    }

    if (self.userTrackingMode == MGLUserTrackingModeFollowWithCourse
        && CLLocationCoordinate2DIsValid(self.targetCoordinate))
    {
        if (self.userTrackingState != MGLUserTrackingStateBegan)
        {
            // Keep both the user and the destination in view.
            [self didUpdateLocationWithTargetAnimated:animated];
        }
    }
    else if (self.userTrackingState == MGLUserTrackingStatePossible)
    {
        // The first location update is often a great distance away from the
        // current viewport, so fly there to provide additional context.
        [self didUpdateLocationSignificantlyAnimated:animated];
    }
    else if (self.userTrackingState == MGLUserTrackingStateChanged)
    {
        // Subsequent updates get a more subtle animation.
        [self didUpdateLocationIncrementallyAnimated:animated];
    }
    [self unrotateIfNeededAnimated:YES];
}

/// Changes the viewport based on an incremental location update.
- (void)didUpdateLocationIncrementallyAnimated:(BOOL)animated
{
    [self _setCenterCoordinate:self.userLocation.location.coordinate
                   edgePadding:self.edgePaddingForFollowing
                     zoomLevel:self.zoomLevel
                     direction:self.directionByFollowingWithCourse
                      duration:animated ? MGLUserLocationAnimationDuration : 0
       animationTimingFunction:[CAMediaTimingFunction functionWithName:kCAMediaTimingFunctionLinear]
             completionHandler:NULL];
}

/// Changes the viewport based on a significant location update, such as the
/// first location update.
- (void)didUpdateLocationSignificantlyAnimated:(BOOL)animated
{
    self.userTrackingState = MGLUserTrackingStateBegan;

    MGLMapCamera *camera = self.camera;
    camera.centerCoordinate = self.userLocation.location.coordinate;
    camera.heading = self.directionByFollowingWithCourse;
    if (self.zoomLevel < MGLMinimumZoomLevelForUserTracking)
    {
        camera.altitude = MGLAltitudeForZoomLevel(MGLDefaultZoomLevelForUserTracking,
                                                  camera.pitch,
                                                  camera.centerCoordinate.latitude,
                                                  self.frame.size);
    }

    __weak MGLMapView *weakSelf = self;
    [self _flyToCamera:camera
           edgePadding:self.edgePaddingForFollowing
          withDuration:animated ? -1 : 0
          peakAltitude:-1
     completionHandler:^{
        MGLMapView *strongSelf = weakSelf;
        if (strongSelf.userTrackingState == MGLUserTrackingStateBegan)
        {
            strongSelf.userTrackingState = MGLUserTrackingStateChanged;
        }
    }];
}

/// Changes the viewport based on a location update in the presence of a target
/// coordinate that must also be displayed on the map concurrently.
- (void)didUpdateLocationWithTargetAnimated:(BOOL)animated
{
    BOOL firstUpdate = self.userTrackingState == MGLUserTrackingStatePossible;
    void (^completion)(void);
    if (animated && firstUpdate)
    {
        self.userTrackingState = MGLUserTrackingStateBegan;
        __weak MGLMapView *weakSelf = self;
        completion = ^{
            MGLMapView *strongSelf = weakSelf;
            if (strongSelf.userTrackingState == MGLUserTrackingStateBegan)
            {
                strongSelf.userTrackingState = MGLUserTrackingStateChanged;
            }
        };
    }

    CLLocationCoordinate2D foci[] = {
        self.userLocation.location.coordinate,
        self.targetCoordinate,
    };
    UIEdgeInsets inset = self.edgePaddingForFollowingWithCourse;
    if (self.userLocationVerticalAlignment == MGLAnnotationVerticalAlignmentCenter)
    {
        inset.bottom = CGRectGetMaxY(self.bounds) - CGRectGetMidY(self.contentFrame);
    }
    [self _setVisibleCoordinates:foci
                           count:sizeof(foci) / sizeof(foci[0])
                     edgePadding:inset
                       direction:self.directionByFollowingWithCourse
                        duration:animated ? MGLUserLocationAnimationDuration : 0
         animationTimingFunction:[CAMediaTimingFunction functionWithName:kCAMediaTimingFunctionLinear]
               completionHandler:completion];
}

/// Returns the edge padding to apply when moving the map to a tracked location.
- (UIEdgeInsets)edgePaddingForFollowing
{
    // Center on user location unless we're already centered there (or very close).
    CGPoint correctPoint = self.userLocationAnnotationViewCenter;

    // Shift the entire frame upward or downward to accommodate a shifted user
    // location annotation view.
    CGRect bounds = self.bounds;
    CGRect boundsAroundCorrectPoint = CGRectOffset(bounds,
                                                   correctPoint.x - CGRectGetMidX(bounds),
                                                   correctPoint.y - CGRectGetMidY(bounds));
    return UIEdgeInsetsMake(CGRectGetMinY(boundsAroundCorrectPoint) - CGRectGetMinY(bounds),
                            self.contentInset.left,
                            CGRectGetMaxY(bounds) - CGRectGetMaxY(boundsAroundCorrectPoint),
                            self.contentInset.right);
}

/// Returns the edge padding to apply during bifocal course tracking.
- (UIEdgeInsets)edgePaddingForFollowingWithCourse
{
    UIEdgeInsets inset = MGLUserLocationAnnotationViewInset;
    inset.top += CGRectGetHeight(self.userLocationAnnotationView.frame);
    inset.bottom += CGRectGetHeight(self.userLocationAnnotationView.frame);
    return inset;
}

/// Returns the direction the map should be turned to due to course tracking.
- (CLLocationDirection)directionByFollowingWithCourse
{
    CLLocationDirection direction = -1;
    if (self.userTrackingMode == MGLUserTrackingModeFollowWithCourse)
    {
        if (CLLocationCoordinate2DIsValid(self.targetCoordinate))
        {
            mbgl::LatLng userLatLng = MGLLatLngFromLocationCoordinate2D(self.userLocation.coordinate);
            mbgl::LatLng targetLatLng = MGLLatLngFromLocationCoordinate2D(self.targetCoordinate);
            mbgl::ProjectedMeters userMeters = mbgl::Projection::projectedMetersForLatLng(userLatLng);
            mbgl::ProjectedMeters targetMeters = mbgl::Projection::projectedMetersForLatLng(targetLatLng);
            double angle = atan2(targetMeters.easting - userMeters.easting,
                                 targetMeters.northing - userMeters.northing);
            direction = mbgl::util::wrap(MGLDegreesFromRadians(angle), 0., 360.);
        }
        else
        {
            direction = self.userLocation.location.course;
        }

        if (direction >= 0)
        {
            if (self.userLocationVerticalAlignment == MGLAnnotationVerticalAlignmentTop)
            {
                direction += 180;
            }
        }
    }
    return direction;
}

- (BOOL)locationManagerShouldDisplayHeadingCalibration:(CLLocationManager *)manager
{
    if (self.displayHeadingCalibration) [manager performSelector:@selector(dismissHeadingCalibrationDisplay)
                                                      withObject:nil
                                                      afterDelay:10.0];

    return self.displayHeadingCalibration;
}

- (void)locationManager:(__unused CLLocationManager *)manager didUpdateHeading:(CLHeading *)newHeading
{
    if ( ! _showsUserLocation || self.pan.state == UIGestureRecognizerStateBegan || newHeading.headingAccuracy < 0) return;

    self.userLocation.heading = newHeading;

    if ([self.delegate respondsToSelector:@selector(mapView:didUpdateUserLocation:)])
    {
        [self.delegate mapView:self didUpdateUserLocation:self.userLocation];

        if ( ! _showsUserLocation) return;
    }

    CLLocationDirection headingDirection = (newHeading.trueHeading >= 0 ? newHeading.trueHeading : newHeading.magneticHeading);

    if (headingDirection >= 0 && self.userTrackingMode == MGLUserTrackingModeFollowWithHeading
        && self.userTrackingState != MGLUserTrackingStateBegan)
    {
        [self _setDirection:headingDirection animated:YES];
    }
}

- (void)locationManager:(__unused CLLocationManager *)manager didFailWithError:(NSError *)error
{
    if ([error code] == kCLErrorDenied)
    {
        self.userTrackingMode  = MGLUserTrackingModeNone;
        self.showsUserLocation = NO;

        if ([self.delegate respondsToSelector:@selector(mapView:didFailToLocateUserWithError:)])
        {
            [self.delegate mapView:self didFailToLocateUserWithError:error];
        }
    }
}

- (void)updateHeadingForDeviceOrientation
{
    if (self.locationManager)
    {
        // note that right/left device and interface orientations are opposites (see UIApplication.h)
        //
        switch ([[UIApplication sharedApplication] statusBarOrientation])
        {
            case (UIInterfaceOrientationLandscapeLeft):
            {
                self.locationManager.headingOrientation = CLDeviceOrientationLandscapeRight;
                break;
            }
            case (UIInterfaceOrientationLandscapeRight):
            {
                self.locationManager.headingOrientation = CLDeviceOrientationLandscapeLeft;
                break;
            }
            case (UIInterfaceOrientationPortraitUpsideDown):
            {
                self.locationManager.headingOrientation = CLDeviceOrientationPortraitUpsideDown;
                break;
            }
            case (UIInterfaceOrientationPortrait):
            default:
            {
                self.locationManager.headingOrientation = CLDeviceOrientationPortrait;
                break;
            }
        }
    }
}

#pragma mark Data

- (NS_ARRAY_OF(id <MGLFeature>) *)visibleFeaturesAtPoint:(CGPoint)point
{
    return [self visibleFeaturesAtPoint:point inStyleLayersWithIdentifiers:nil];
}

- (NS_ARRAY_OF(id <MGLFeature>) *)visibleFeaturesAtPoint:(CGPoint)point inStyleLayersWithIdentifiers:(NS_SET_OF(NSString *) *)styleLayerIdentifiers
{
    mbgl::ScreenCoordinate screenCoordinate = { point.x, point.y };

    mbgl::optional<std::vector<std::string>> optionalLayerIDs;
    if (styleLayerIdentifiers)
    {
        __block std::vector<std::string> layerIDs;
        layerIDs.reserve(styleLayerIdentifiers.count);
        [styleLayerIdentifiers enumerateObjectsUsingBlock:^(NSString * _Nonnull identifier, BOOL * _Nonnull stop)
        {
            layerIDs.push_back(identifier.UTF8String);
        }];
        optionalLayerIDs = layerIDs;
    }

    std::vector<mbgl::Feature> features = _mbglMap->queryRenderedFeatures(screenCoordinate, optionalLayerIDs);
    return MGLFeaturesFromMBGLFeatures(features);
}

- (NS_ARRAY_OF(id <MGLFeature>) *)visibleFeaturesInRect:(CGRect)rect {
    return [self visibleFeaturesInRect:rect inStyleLayersWithIdentifiers:nil];
}

- (NS_ARRAY_OF(id <MGLFeature>) *)visibleFeaturesInRect:(CGRect)rect inStyleLayersWithIdentifiers:(NS_SET_OF(NSString *) *)styleLayerIdentifiers {
    mbgl::ScreenBox screenBox = {
        { CGRectGetMinX(rect), CGRectGetMinY(rect) },
        { CGRectGetMaxX(rect), CGRectGetMaxY(rect) },
    };

    mbgl::optional<std::vector<std::string>> optionalLayerIDs;
    if (styleLayerIdentifiers) {
        __block std::vector<std::string> layerIDs;
        layerIDs.reserve(styleLayerIdentifiers.count);
        [styleLayerIdentifiers enumerateObjectsUsingBlock:^(NSString * _Nonnull identifier, BOOL * _Nonnull stop) {
            layerIDs.push_back(identifier.UTF8String);
        }];
        optionalLayerIDs = layerIDs;
    }

    std::vector<mbgl::Feature> features = _mbglMap->queryRenderedFeatures(screenBox, optionalLayerIDs);
    return MGLFeaturesFromMBGLFeatures(features);
}

#pragma mark - Utility -

- (void)animateWithDelay:(NSTimeInterval)delay animations:(void (^)(void))animations
{
    dispatch_after(dispatch_time(DISPATCH_TIME_NOW, (int64_t)(delay * NSEC_PER_SEC)), dispatch_get_main_queue(), animations);
}

- (CGFloat)currentMinimumZoom
{
    return fmaxf(_mbglMap->getMinZoom(), MGLMinimumZoom);
}

- (BOOL)isRotationAllowed
{
    return (self.zoomLevel >= self.currentMinimumZoom);
}

- (void)unrotateIfNeededForGesture
{
    // Avoid contention with in-progress gestures.
    UIGestureRecognizerState state = self.pinch.state;
    if (self.direction != 0
        && state != UIGestureRecognizerStateBegan
        && state != UIGestureRecognizerStateChanged)
    {
        [self unrotateIfNeededAnimated:YES];

        // Snap to north.
        if ((self.direction < MGLToleranceForSnappingToNorth
             || self.direction > 360 - MGLToleranceForSnappingToNorth)
            && self.userTrackingMode != MGLUserTrackingModeFollowWithHeading
            && self.userTrackingMode != MGLUserTrackingModeFollowWithCourse)
        {
            [self resetNorthAnimated:YES];
        }
    }
}

/// Rotate back to true north if the map view is zoomed too far out.
- (void)unrotateIfNeededAnimated:(BOOL)animated
{
    if (self.direction != 0 && ! self.isRotationAllowed
        && self.userTrackingState != MGLUserTrackingStateBegan)
    {
        if (animated)
        {
            self.userInteractionEnabled = NO;

            __weak MGLMapView *weakSelf = self;

            [self animateWithDelay:0.1 animations:^
            {
                [weakSelf resetNorthAnimated:YES];

                [self animateWithDelay:MGLAnimationDuration animations:^
                {
                    weakSelf.userInteractionEnabled = YES;
                }];

            }];
        }
        else
        {
            [self resetNorthAnimated:NO];
        }
    }
}

- (void)notifyMapChange:(mbgl::MapChange)change
{
    // Ignore map updates when the Map object isn't set.
    if (!_mbglMap) {
        return;
    }

    switch (change)
    {
        case mbgl::MapChangeRegionWillChange:
        case mbgl::MapChangeRegionWillChangeAnimated:
        {
            if ( ! _userLocationAnnotationIsSelected
                || self.userTrackingMode == MGLUserTrackingModeNone
                || self.userTrackingState != MGLUserTrackingStateChanged)
            {
                [self deselectAnnotation:self.selectedAnnotation animated:NO];
            }

            if ( ! [self isSuppressingChangeDelimiters] && [self.delegate respondsToSelector:@selector(mapView:regionWillChangeAnimated:)])
            {
                BOOL animated = change == mbgl::MapChangeRegionWillChangeAnimated;
                [self.delegate mapView:self regionWillChangeAnimated:animated];
            }
            break;
        }
        case mbgl::MapChangeRegionIsChanging:
        {
            [self updateCompass];

            if ([self.delegate respondsToSelector:@selector(mapViewRegionIsChanging:)])
            {
                [self.delegate mapViewRegionIsChanging:self];
            }
            break;
        }
        case mbgl::MapChangeRegionDidChange:
        case mbgl::MapChangeRegionDidChangeAnimated:
        {
            [self updateCompass];

            if ( ! [self isSuppressingChangeDelimiters] && [self.delegate respondsToSelector:@selector(mapView:regionDidChangeAnimated:)])
            {
                if ([UIApplication sharedApplication].applicationState == UIApplicationStateActive)
                {
                    UIAccessibilityPostNotification(UIAccessibilityLayoutChangedNotification, nil);
                }
                BOOL animated = change == mbgl::MapChangeRegionDidChangeAnimated;
                [self.delegate mapView:self regionDidChangeAnimated:animated];
            }
            break;
        }
        case mbgl::MapChangeWillStartLoadingMap:
        {
            if ([self.delegate respondsToSelector:@selector(mapViewWillStartLoadingMap:)])
            {
                [self.delegate mapViewWillStartLoadingMap:self];
            }
            break;
        }
        case mbgl::MapChangeDidFinishLoadingMap:
        {
            if ([self.delegate respondsToSelector:@selector(mapViewDidFinishLoadingMap:)])
            {
                [self.delegate mapViewDidFinishLoadingMap:self];
            }
            break;
        }
        case mbgl::MapChangeDidFailLoadingMap:
        {
            if ([self.delegate respondsToSelector:@selector(mapViewDidFailLoadingMap:withError:)])
            {
                NSError *error = [NSError errorWithDomain:MGLErrorDomain code:0 userInfo:nil];
                [self.delegate mapViewDidFailLoadingMap:self withError:error];
            }
            break;
        }
        case mbgl::MapChangeWillStartRenderingMap:
        {
            if ([self.delegate respondsToSelector:@selector(mapViewWillStartRenderingMap:)])
            {
                [self.delegate mapViewWillStartRenderingMap:self];
            }
            break;
        }
        case mbgl::MapChangeDidFinishRenderingMap:
        case mbgl::MapChangeDidFinishRenderingMapFullyRendered:
        {
            if ([self.delegate respondsToSelector:@selector(mapViewDidFinishRenderingMap:fullyRendered:)])
            {
                [self.delegate mapViewDidFinishRenderingMap:self fullyRendered:(change == mbgl::MapChangeDidFinishRenderingMapFullyRendered)];
            }
            break;
        }
        case mbgl::MapChangeWillStartRenderingFrame:
        {
            if ([self.delegate respondsToSelector:@selector(mapViewWillStartRenderingFrame:)])
            {
                [self.delegate mapViewWillStartRenderingFrame:self];
            }
            break;
        }
        case mbgl::MapChangeDidFinishRenderingFrame:
        case mbgl::MapChangeDidFinishRenderingFrameFullyRendered:
        {
            [self updateAnnotationViews];
            if ([self.delegate respondsToSelector:@selector(mapViewDidFinishRenderingFrame:fullyRendered:)])
            {
                [self.delegate mapViewDidFinishRenderingFrame:self fullyRendered:(change == mbgl::MapChangeDidFinishRenderingFrameFullyRendered)];
            }
            break;
        }
        case mbgl::MapChangeDidFinishLoadingStyle:
        {
            if ([self.delegate respondsToSelector:@selector(mapView:didFinishLoadingStyle:)])
            {
                [self.delegate mapView:self didFinishLoadingStyle:self.style];
            }
            break;
        }
    }
}

- (void)updateUserLocationAnnotationView
{
    [self updateUserLocationAnnotationViewAnimatedWithDuration:0];
}

- (void)updateAnnotationViews
{
    BOOL delegateImplementsViewForAnnotation = [self.delegate respondsToSelector:@selector(mapView:viewForAnnotation:)];

    if (!delegateImplementsViewForAnnotation)
    {
        return;
    }

    [CATransaction begin];
    [CATransaction setDisableActions:YES];

    for (auto &pair : _annotationContextsByAnnotationTag)
    {
        CGRect viewPort = CGRectInset(self.bounds,
                                      -_largestAnnotationViewSize.width / 2.0 - MGLAnnotationUpdateViewportOutset.width / 2.0,
                                      -_largestAnnotationViewSize.height / 2.0 - MGLAnnotationUpdateViewportOutset.width);

        MGLAnnotationContext &annotationContext = pair.second;
        MGLAnnotationView *annotationView = annotationContext.annotationView;

        // Defer to the shape/polygon styling delegate methods
        if ([annotationContext.annotation isKindOfClass:[MGLMultiPoint class]])
        {
            continue;
        }

        if (!annotationView)
        {
            MGLAnnotationView *annotationView = [self annotationViewForAnnotation:annotationContext.annotation];
            if (annotationView)
            {
                annotationView.mapView = self;
                annotationView.center = [self convertCoordinate:annotationContext.annotation.coordinate toPointToView:self];
                annotationContext.annotationView = annotationView;

                if (!annotationView.superview) {
                    [self.annotationContainerView insertSubview:annotationView atIndex:0];
                }
            }
            else
            {
                // if there is no annotationView at this point then we are dealing with a sprite backed annotation
                continue;
            }
        }

        bool annotationViewIsVisible = CGRectContainsRect(viewPort, annotationView.frame);
        if (!annotationViewIsVisible && annotationContext.viewReuseIdentifier)
        {
            [self enqueueAnnotationViewForAnnotationContext:annotationContext];
        }
        else
        {
            annotationView.center = [self convertCoordinate:annotationContext.annotation.coordinate toPointToView:self];
        }
    }

    [CATransaction commit];
}

- (void)enqueueAnnotationViewForAnnotationContext:(MGLAnnotationContext &)annotationContext
{
    MGLAnnotationView *annotationView = annotationContext.annotationView;

    if (!annotationView) return;

    annotationView.annotation = nil;

    if (annotationContext.viewReuseIdentifier)
    {
        NSMutableArray *annotationViewReuseQueue = [self annotationViewReuseQueueForIdentifier:annotationContext.viewReuseIdentifier];
        if (![annotationViewReuseQueue containsObject:annotationView])
        {
            [annotationViewReuseQueue addObject:annotationView];
            annotationContext.annotationView = nil;
        }
    }
}

- (void)updateUserLocationAnnotationViewAnimatedWithDuration:(NSTimeInterval)duration
{
    MGLUserLocationAnnotationView *annotationView = self.userLocationAnnotationView;
    if ( ! CLLocationCoordinate2DIsValid(self.userLocation.coordinate)) {
        annotationView.hidden = YES;
        return;
    }

    CGPoint userPoint;
    if (self.userTrackingMode != MGLUserTrackingModeNone
        && self.userTrackingState == MGLUserTrackingStateChanged)
    {
        userPoint = self.userLocationAnnotationViewCenter;
    }
    else
    {
        userPoint = [self convertCoordinate:self.userLocation.coordinate toPointToView:self];
    }

    if ( ! annotationView.superview)
    {
        [self.glView addSubview:annotationView];
        // Prevents the view from sliding in from the origin.
        annotationView.center = userPoint;
    }

    if (CGRectContainsPoint(CGRectInset(self.bounds, -MGLAnnotationUpdateViewportOutset.width,
        -MGLAnnotationUpdateViewportOutset.height), userPoint))
    {
        // Smoothly move the user location annotation view and callout view to
        // the new location.
        [UIView animateWithDuration:duration
                              delay:0
                            options:(UIViewAnimationOptionCurveLinear |
                                     UIViewAnimationOptionAllowUserInteraction |
                                     UIViewAnimationOptionBeginFromCurrentState)
                         animations:^{
            if (self.selectedAnnotation == self.userLocation)
            {
                UIView <MGLCalloutView> *calloutView = self.calloutViewForSelectedAnnotation;
                calloutView.frame = CGRectOffset(calloutView.frame,
                                                 userPoint.x - annotationView.center.x,
                                                 userPoint.y - annotationView.center.y);
            }
            annotationView.center = userPoint;
        } completion:NULL];
        _userLocationAnimationCompletionDate = [NSDate dateWithTimeIntervalSinceNow:duration];

        annotationView.hidden = NO;
        [annotationView update];

        if (_userLocationAnnotationIsSelected)
        {
            // Ensure the callout view still points to its annotation.
            UIView <MGLCalloutView> *calloutView = self.calloutViewForSelectedAnnotation;
            CGRect calloutFrame = calloutView.frame;
            calloutFrame.origin.x = annotationView.center.x - CGRectGetWidth(calloutFrame) / 2;
            calloutFrame.origin.y = CGRectGetMinY(annotationView.frame) - CGRectGetHeight(calloutFrame);
            if ( ! CGRectEqualToRect(calloutView.frame, calloutFrame))
            {
                calloutView.frame = calloutFrame;
            }
        }
    }
    else
    {
        // User has moved far enough outside of the viewport that showing it or
        // its callout would be useless.
        annotationView.hidden = YES;

        if (_userLocationAnnotationIsSelected)
        {
            [self deselectAnnotation:self.selectedAnnotation animated:YES];
        }
    }
}

/// Intended center point of the user location annotation view with respect to
/// the overall map view (but respecting the content inset).
- (CGPoint)userLocationAnnotationViewCenter
{
    CGRect contentFrame = UIEdgeInsetsInsetRect(self.contentFrame, self.edgePaddingForFollowingWithCourse);
    if (CGRectIsEmpty(contentFrame))
    {
        contentFrame = self.contentFrame;
    }
    CGPoint center = CGPointMake(CGRectGetMidX(contentFrame), CGRectGetMidY(contentFrame));

    // When tracking course, it’s more important to see the road ahead, so
    // weight the user dot down towards the bottom.
    switch (self.userLocationVerticalAlignment) {
        case MGLAnnotationVerticalAlignmentCenter:
            break;
        case MGLAnnotationVerticalAlignmentTop:
            center.y = CGRectGetMinY(contentFrame);
            break;
        case MGLAnnotationVerticalAlignmentBottom:
            center.y = CGRectGetMaxY(contentFrame);
            break;
    }

    return center;
}

- (void)updateCompass
{
    CLLocationDirection direction = self.direction;
    CLLocationDirection plateDirection = mbgl::util::wrap(-direction, 0., 360.);
    self.compassView.transform = CGAffineTransformMakeRotation(MGLRadiansFromDegrees(plateDirection));

    self.compassView.isAccessibilityElement = direction > 0;
    self.compassView.accessibilityValue = [_accessibilityCompassFormatter stringFromDirection:direction];

    if (direction > 0 && self.compassView.alpha < 1)
    {
        [UIView animateWithDuration:MGLAnimationDuration
                              delay:0
                            options:UIViewAnimationOptionBeginFromCurrentState
                         animations:^
                         {
                             self.compassView.alpha = 1;
                         }
                         completion:nil];
    }
    else if (direction == 0 && self.compassView.alpha > 0)
    {
        [UIView animateWithDuration:MGLAnimationDuration
                              delay:0
                            options:UIViewAnimationOptionBeginFromCurrentState
                         animations:^
                         {
                             self.compassView.alpha = 0;
                         }
                         completion:nil];
    }
}

+ (UIImage *)resourceImageNamed:(NSString *)imageName
{
<<<<<<< HEAD
	NSString *extension = imageName.pathExtension.length ? imageName.pathExtension : @"png";
	NSBundle *bundle = [NSBundle mgl_frameworkBundle];
	NSString *path = [bundle pathForResource:imageName.stringByDeletingPathExtension
									  ofType:extension
								 inDirectory:bundle.mgl_resourcesDirectory];
	if (!path)
	{
		bundle = [NSBundle mainBundle];
		path = [bundle pathForResource:imageName.stringByDeletingPathExtension
								ofType:extension];
	}
	
	if ( ! path)
	{
		[NSException raise:@"Resource not found" format:
		 @"The resource named “%@” could not be found in the Mapbox framework bundle.", imageName];
	}
	
	return [UIImage imageWithContentsOfFile:path];
=======
    NSString *extension = imageName.pathExtension.length ? imageName.pathExtension : @"png";
    NSBundle *bundle = [NSBundle mgl_frameworkBundle];
    NSString *path = [bundle pathForResource:imageName.stringByDeletingPathExtension
                                      ofType:extension
                                 inDirectory:bundle.mgl_resourcesDirectory];
    if ( ! path)
    {
        [NSException raise:@"Resource not found" format:
         @"The resource named “%@” could not be found in the Mapbox framework bundle.", imageName];
    }

    return [UIImage imageWithContentsOfFile:path];
>>>>>>> 8e31bd59
}

- (BOOL)isFullyLoaded
{
    return _mbglMap->isFullyLoaded();
}

- (void)prepareForInterfaceBuilder
{
    [super prepareForInterfaceBuilder];

    self.layer.borderColor = [UIColor colorWithRed:59/255.
                                             green:178/255.
                                              blue:208/255.
                                             alpha:0.8].CGColor;
    self.layer.borderWidth = 4;
    self.layer.backgroundColor = [UIColor whiteColor].CGColor;

    UIView *diagnosticView = [[UIView alloc] init];
    diagnosticView.translatesAutoresizingMaskIntoConstraints = NO;
    [self addSubview:diagnosticView];

    // Headline
    UILabel *headlineLabel = [[UILabel alloc] init];
    headlineLabel.text = NSStringFromClass([self class]);
    headlineLabel.font = [UIFont preferredFontForTextStyle:UIFontTextStyleHeadline];
    headlineLabel.textAlignment = NSTextAlignmentCenter;
    headlineLabel.numberOfLines = 1;
    headlineLabel.translatesAutoresizingMaskIntoConstraints = NO;
    [headlineLabel setContentCompressionResistancePriority:UILayoutPriorityDefaultLow
                                                   forAxis:UILayoutConstraintAxisHorizontal];
    [diagnosticView addSubview:headlineLabel];

    // Explanation
    UILabel *explanationLabel = [[UILabel alloc] init];
    explanationLabel.text = [NSString stringWithFormat:NSLocalizedStringWithDefaultValue(@"DESIGNABLE", nil, nil, @"To display a Mapbox-hosted map here, set %@ to your access token in %@\n\nFor detailed instructions, see:", @"Instructions in Interface Builder designable; {key}, {plist file name}"), @"MGLMapboxAccessToken", @"Info.plist"];
    explanationLabel.font = [UIFont preferredFontForTextStyle:UIFontTextStyleBody];
    explanationLabel.numberOfLines = 0;
    explanationLabel.translatesAutoresizingMaskIntoConstraints = NO;
    [explanationLabel setContentCompressionResistancePriority:UILayoutPriorityDefaultLow
                                                      forAxis:UILayoutConstraintAxisHorizontal];
    [diagnosticView addSubview:explanationLabel];

    // Link
    UIButton *linkButton = [UIButton buttonWithType:UIButtonTypeSystem];
    [linkButton setTitle:NSLocalizedStringWithDefaultValue(@"FIRST_STEPS_URL", nil, nil, @"mapbox.com/help/first-steps-ios-sdk", @"Setup documentation URL display string; keep as short as possible") forState:UIControlStateNormal];
    linkButton.translatesAutoresizingMaskIntoConstraints = NO;
    linkButton.titleLabel.numberOfLines = 0;
    [linkButton setContentCompressionResistancePriority:UILayoutPriorityDefaultLow
                                                forAxis:UILayoutConstraintAxisHorizontal];
    [diagnosticView addSubview:linkButton];

    // Constraints
    NSDictionary *views = @{
        @"container": diagnosticView,
        @"headline": headlineLabel,
        @"explanation": explanationLabel,
        @"link": linkButton,
    };
    [self addConstraint:
     [NSLayoutConstraint constraintWithItem:diagnosticView
                                  attribute:NSLayoutAttributeCenterYWithinMargins
                                  relatedBy:NSLayoutRelationEqual
                                     toItem:self
                                  attribute:NSLayoutAttributeCenterYWithinMargins
                                 multiplier:1
                                   constant:0]];
    [self addConstraint:
     [NSLayoutConstraint constraintWithItem:diagnosticView
                                  attribute:NSLayoutAttributeTopMargin
                                  relatedBy:NSLayoutRelationGreaterThanOrEqual
                                     toItem:self
                                  attribute:NSLayoutAttributeTopMargin
                                 multiplier:1
                                   constant:8]];
    [self addConstraint:
     [NSLayoutConstraint constraintWithItem:self
                                  attribute:NSLayoutAttributeBottomMargin
                                  relatedBy:NSLayoutRelationGreaterThanOrEqual
                                     toItem:diagnosticView
                                  attribute:NSLayoutAttributeBottomMargin
                                 multiplier:1
                                   constant:8]];
    [self addConstraints:
     [NSLayoutConstraint constraintsWithVisualFormat:@"H:|-[container(20@20)]-|"
                                             options:NSLayoutFormatAlignAllCenterY
                                             metrics:nil
                                               views:views]];
    [self addConstraints:
     [NSLayoutConstraint constraintsWithVisualFormat:@"V:|[headline]-[explanation]-[link]|"
                                             options:0
                                             metrics:nil
                                               views:views]];
    [self addConstraints:
     [NSLayoutConstraint constraintsWithVisualFormat:@"H:|[headline]|"
                                             options:0
                                             metrics:nil
                                               views:views]];
    [self addConstraints:
     [NSLayoutConstraint constraintsWithVisualFormat:@"H:|[explanation]|"
                                             options:0
                                             metrics:nil
                                               views:views]];
    [self addConstraints:
     [NSLayoutConstraint constraintsWithVisualFormat:@"H:|[link]|"
                                             options:0
                                             metrics:nil
                                               views:views]];
}

- (NS_MUTABLE_ARRAY_OF(MGLAnnotationView *) *)annotationViewReuseQueueForIdentifier:(NSString *)identifier {
    if (!_annotationViewReuseQueueByIdentifier[identifier])
    {
        _annotationViewReuseQueueByIdentifier[identifier] = [NSMutableArray array];
    }

    return _annotationViewReuseQueueByIdentifier[identifier];
}

class MBGLView : public mbgl::View
{
public:
    MBGLView(MGLMapView* nativeView_, const float scaleFactor_)
        : nativeView(nativeView_), scaleFactor(scaleFactor_) {
    }

    float getPixelRatio() const override {
        return scaleFactor;
    }

    std::array<uint16_t, 2> getSize() const override {
        return {{ static_cast<uint16_t>([nativeView bounds].size.width),
                  static_cast<uint16_t>([nativeView bounds].size.height) }};
    }

    std::array<uint16_t, 2> getFramebufferSize() const override {
        return {{ static_cast<uint16_t>([[nativeView glView] drawableWidth]),
                  static_cast<uint16_t>([[nativeView glView] drawableHeight]) }};
    }

    void notifyMapChange(mbgl::MapChange change) override
    {
        [nativeView notifyMapChange:change];
    }

    void invalidate() override
    {
        [nativeView setNeedsGLDisplay];
    }

    void activate() override
    {
        [EAGLContext setCurrentContext:nativeView.context];
    }

    void deactivate() override
    {
        [EAGLContext setCurrentContext:nil];
    }

private:
    __weak MGLMapView *nativeView = nullptr;
    const float scaleFactor;
};

@end

#pragma mark - IBAdditions methods

@implementation MGLMapView (IBAdditions)

+ (NS_SET_OF(NSString *) *)keyPathsForValuesAffectingStyleURL__
{
    return [NSSet setWithObject:@"styleURL"];
}

- (nullable NSString *)styleURL__
{
    return self.styleURL.absoluteString;
}

- (void)setStyleURL__:(nullable NSString *)URLString
{
    URLString = [URLString stringByTrimmingCharactersInSet:
                 [NSCharacterSet whitespaceAndNewlineCharacterSet]];
    NSURL *url = URLString.length ? [NSURL URLWithString:URLString] : nil;
    if (URLString.length && !url)
    {
        [NSException raise:@"Invalid style URL" format:
         @"“%@” is not a valid style URL.", URLString];
    }
    self.styleURL = url;
}

+ (NS_SET_OF(NSString *) *)keyPathsForValuesAffectingLatitude
{
    return [NSSet setWithObjects:@"centerCoordinate", @"camera", nil];
}

- (double)latitude
{
    return self.centerCoordinate.latitude;
}

- (void)setLatitude:(double)latitude
{
    if ( ! isnan(_pendingLongitude))
    {
        self.centerCoordinate = CLLocationCoordinate2DMake(latitude, _pendingLongitude);
        _pendingLatitude = NAN;
        _pendingLongitude = NAN;
    }
    else
    {
        // Not enough info to make a valid center coordinate yet. Stash this
        // latitude away until the longitude is set too.
        _pendingLatitude = latitude;
    }
}

+ (NS_SET_OF(NSString *) *)keyPathsForValuesAffectingLongitude
{
    return [NSSet setWithObjects:@"centerCoordinate", @"camera", nil];
}

- (double)longitude
{
    return self.centerCoordinate.longitude;
}

- (void)setLongitude:(double)longitude
{
    if ( ! isnan(_pendingLatitude))
    {
        self.centerCoordinate = CLLocationCoordinate2DMake(_pendingLatitude, longitude);
        _pendingLatitude = NAN;
        _pendingLongitude = NAN;
    }
    else
    {
        // Not enough info to make a valid center coordinate yet. Stash this
        // longitude away until the latitude is set too.
        _pendingLongitude = longitude;
    }
}

+ (NS_SET_OF(NSString *) *)keyPathsForValuesAffectingAllowsZooming
{
    return [NSSet setWithObject:@"zoomEnabled"];
}

- (BOOL)allowsZooming
{
    return self.zoomEnabled;
}

- (void)setAllowsZooming:(BOOL)allowsZooming
{
    self.zoomEnabled = allowsZooming;
}

+ (NS_SET_OF(NSString *) *)keyPathsForValuesAffectingAllowsScrolling
{
    return [NSSet setWithObject:@"scrollEnabled"];
}

- (BOOL)allowsScrolling
{
    return self.scrollEnabled;
}

- (void)setAllowsScrolling:(BOOL)allowsScrolling
{
    self.scrollEnabled = allowsScrolling;
}

+ (NS_SET_OF(NSString *) *)keyPathsForValuesAffectingAllowsRotating
{
    return [NSSet setWithObject:@"rotateEnabled"];
}

- (BOOL)allowsRotating
{
    return self.rotateEnabled;
}

- (void)setAllowsRotating:(BOOL)allowsRotating
{
    self.rotateEnabled = allowsRotating;
}

+ (NS_SET_OF(NSString *) *)keyPathsForValuesAffectingAllowsTilting
{
    return [NSSet setWithObject:@"pitchEnabled"];
}

- (BOOL)allowsTilting
{
    return self.pitchEnabled;
}

- (void)setAllowsTilting:(BOOL)allowsTilting
{
    self.pitchEnabled = allowsTilting;
}

@end

#pragma mark - MGLCustomStyleLayerAdditions methods

class MGLCustomStyleLayerHandlers
{
public:
    MGLCustomStyleLayerHandlers(MGLCustomStyleLayerPreparationHandler p,
                                MGLCustomStyleLayerDrawingHandler d,
                                MGLCustomStyleLayerCompletionHandler f)
    : prepare(p), draw(d), finish(f) {}

    MGLCustomStyleLayerPreparationHandler prepare;
    MGLCustomStyleLayerDrawingHandler draw;
    MGLCustomStyleLayerCompletionHandler finish;
};

void MGLPrepareCustomStyleLayer(void *context)
{
    MGLCustomStyleLayerPreparationHandler prepare = reinterpret_cast<MGLCustomStyleLayerHandlers *>(context)->prepare;
    if (prepare)
    {
        prepare();
    }
}

void MGLDrawCustomStyleLayer(void *context, const mbgl::style::CustomLayerRenderParameters &params)
{
    CGSize size = CGSizeMake(params.width, params.height);
    CLLocationCoordinate2D centerCoordinate = CLLocationCoordinate2DMake(params.latitude, params.longitude);
    double zoomLevel = params.zoom;
    CLLocationDirection direction = mbgl::util::wrap(params.bearing, 0., 360.);
    CGFloat pitch = params.pitch;
    CGFloat perspectiveSkew = params.altitude;
    MGLCustomStyleLayerDrawingHandler draw = reinterpret_cast<MGLCustomStyleLayerHandlers *>(context)->draw;
    if (draw)
    {
        draw(size, centerCoordinate, zoomLevel, direction, pitch, perspectiveSkew);
    }
}

void MGLFinishCustomStyleLayer(void *context)
{
    MGLCustomStyleLayerHandlers *handlers = reinterpret_cast<MGLCustomStyleLayerHandlers *>(context);
    MGLCustomStyleLayerCompletionHandler finish = handlers->finish;
    if (finish)
    {
        finish();
    }
    delete handlers;
}

@implementation MGLMapView (MGLCustomStyleLayerAdditions)

- (void)insertCustomStyleLayerWithIdentifier:(NSString *)identifier preparationHandler:(void (^)())preparation drawingHandler:(MGLCustomStyleLayerDrawingHandler)drawing completionHandler:(void (^)())completion belowStyleLayerWithIdentifier:(nullable NSString *)otherIdentifier
{
    NSAssert(identifier, @"Style layer needs an identifier");
    MGLCustomStyleLayerHandlers *context = new MGLCustomStyleLayerHandlers(preparation, drawing, completion);
    _mbglMap->addLayer(std::make_unique<mbgl::style::CustomLayer>(identifier.UTF8String, MGLPrepareCustomStyleLayer,
                                                                  MGLDrawCustomStyleLayer, MGLFinishCustomStyleLayer, context),
                       otherIdentifier ? mbgl::optional<std::string>(otherIdentifier.UTF8String) : mbgl::optional<std::string>());
}

- (void)removeCustomStyleLayerWithIdentifier:(NSString *)identifier
{
    _mbglMap->removeLayer(identifier.UTF8String);
}

- (void)setCustomStyleLayersNeedDisplay
{
    _mbglMap->update(mbgl::Update::Repaint);
}

- (mbgl::Map *)mbglMap {
    return _mbglMap;
}

@end<|MERGE_RESOLUTION|>--- conflicted
+++ resolved
@@ -297,12 +297,8 @@
     BOOL _delegateHasStrokeColorsForShapeAnnotations;
     BOOL _delegateHasFillColorsForShapeAnnotations;
     BOOL _delegateHasLineWidthsForShapeAnnotations;
-<<<<<<< HEAD
 	BOOL _delegateHasWhiteStrokeForShapeAnnotations;
     
-=======
-
->>>>>>> 8e31bd59
     MGLCompassDirectionFormatter *_accessibilityCompassFormatter;
 }
 
@@ -4822,27 +4818,6 @@
 
 + (UIImage *)resourceImageNamed:(NSString *)imageName
 {
-<<<<<<< HEAD
-	NSString *extension = imageName.pathExtension.length ? imageName.pathExtension : @"png";
-	NSBundle *bundle = [NSBundle mgl_frameworkBundle];
-	NSString *path = [bundle pathForResource:imageName.stringByDeletingPathExtension
-									  ofType:extension
-								 inDirectory:bundle.mgl_resourcesDirectory];
-	if (!path)
-	{
-		bundle = [NSBundle mainBundle];
-		path = [bundle pathForResource:imageName.stringByDeletingPathExtension
-								ofType:extension];
-	}
-	
-	if ( ! path)
-	{
-		[NSException raise:@"Resource not found" format:
-		 @"The resource named “%@” could not be found in the Mapbox framework bundle.", imageName];
-	}
-	
-	return [UIImage imageWithContentsOfFile:path];
-=======
     NSString *extension = imageName.pathExtension.length ? imageName.pathExtension : @"png";
     NSBundle *bundle = [NSBundle mgl_frameworkBundle];
     NSString *path = [bundle pathForResource:imageName.stringByDeletingPathExtension
@@ -4855,7 +4830,6 @@
     }
 
     return [UIImage imageWithContentsOfFile:path];
->>>>>>> 8e31bd59
 }
 
 - (BOOL)isFullyLoaded
