--- conflicted
+++ resolved
@@ -68,17 +68,11 @@
     std::shared_ptr<LineElementsBuffer> lineElementsBuffer;
 
     // hold information on where the vertices are located in the FillBuffer
-<<<<<<< HEAD
     const size_t vertex_start;
     const size_t triangle_elements_start;
     const size_t line_elements_start;
-    VertexArrayObject<OutlineShader> array;
-=======
-    const uint32_t vertex_start;
-    const uint32_t triangle_elements_start;
-    const uint32_t line_elements_start;
     VertexArrayObject array;
->>>>>>> ea80daa1
+
     std::vector<triangle_group_type> triangleGroups;
     std::vector<line_group_type> lineGroups;
 
