#ifndef MBGL_COMMON_HEADLESS_VIEW
#define MBGL_COMMON_HEADLESS_VIEW

#ifdef __APPLE__
#define MBGL_USE_CGL 1
#else
#define GL_GLEXT_PROTOTYPES
#include <mbgl/platform/default/glx.h>
#define MBGL_USE_GLX 1
#endif

#include <mbgl/map/view.hpp>
#include <mbgl/platform/gl.hpp>

#include <memory>

namespace mbgl {

class HeadlessDisplay;

class HeadlessView : public View {
public:
    HeadlessView();
    HeadlessView(std::shared_ptr<HeadlessDisplay> display);
    ~HeadlessView();

    void createContext();
    void loadExtensions();

    void resize(uint16_t width, uint16_t height, float pixelRatio);
    std::unique_ptr<uint32_t[]> readPixels();

    void notify();
    void notify_map_change(MapChange change, timestamp delay = 0);
    void make_active();
    void make_inactive();
    void swap();

private:
    void clear_buffers();

private:
    std::shared_ptr<HeadlessDisplay> display_;
    uint16_t width_;
    uint16_t height_;
    float pixelRatio_;

#if MBGL_USE_CGL
    CGLContextObj glContext;
#endif

#if MBGL_USE_GLX
    Display *xDisplay = nullptr;
    GLXFBConfig *fbConfigs = nullptr;
    GLXContext glContext = 0;
    GLXPbuffer glxPbuffer = 0;
#endif

    GLuint fbo = 0;
<<<<<<< HEAD
    GLuint fbo_depth_stencil = 0;
    GLuint fbo_color = 0;
    bool usingGl3OrNewer = false;
=======
    GLuint fboDepthStencil = 0;
    GLuint fboColor = 0;
>>>>>>> 392150dd
};

}

#endif<|MERGE_RESOLUTION|>--- conflicted
+++ resolved
@@ -57,14 +57,9 @@
 #endif
 
     GLuint fbo = 0;
-<<<<<<< HEAD
-    GLuint fbo_depth_stencil = 0;
-    GLuint fbo_color = 0;
-    bool usingGl3OrNewer = false;
-=======
     GLuint fboDepthStencil = 0;
     GLuint fboColor = 0;
->>>>>>> 392150dd
+    bool usingGl3OrNewer = false;
 };
 
 }
